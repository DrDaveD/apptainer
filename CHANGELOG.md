# CHANGELOG

This is a manually generated log to track changes to the repository for each release. 
Each section should include general headers such as ### Implemented enhancements 
and **Merged pull requests**. All closed issued and bug fixes should be 
represented by the pull requests that fixed them. This log originated with Singularity 2.4
and changes prior to that are (unfortunately) done retrospectively. Critical items to know are:

 - renamed, deprecaed, or removed commands
 - defaults that are changed
 - backward incompatible changes (recipe file format? image file format?)
 - migration guidance (how to convert images?)
 - changed behaviour (recipe sections work differently)


## [v3.0](https://github.com/singularityware/singularity/tree/development)

 - Feature sif sign #1143
 - Add capability support and secure build #934
 - Boot/start instance #1032
 - Put /usr/local/{bin,sbin} in front of the default PATH
<<<<<<< HEAD
 - Handle docker layer aufs whiteout files correctly (requires libarchive).
=======
 - Add capability to support all tar compression formats #1155
>>>>>>> 101ea88b

## [v2.4.2](https://github.com/singularityware/singularity/tree/release-2.4)

 - This fixed an issue for support of older distributions and kernels with regards to `setns()`
   functionality.
 - Fixed autofs bug path (lost during merge)

## [v2.4.1](https://github.com/singularityware/singularity/tree/release-2.4) (2017-11-22)

### apprun script backslash removal fix
 - Fixed the unwanted removal of backslashes in apprun scripts

### Security related fixes
 - Fixed container path and owner limitations (original merge was lost)
 - Check of overlay upper/work images are symlinks

### Implemented enhancements
 - This changelog was added.
 - Addition of APP[app]_[LABELS,ENV,RUNSCRIPT,META] so apps can internally find one another.
 - Exposing labels for SCI-F in environment

### Bug Fixes
 - Adjusting environment parsing regular expression for Docker to allow for "=" sign in variable
 - Try overlayFS now default option
 - Confirm that localstate directories were properly packaged
 - Fix when running over NFS with root_squash enabled
 - Honor the user name request when pulling from Singularity Hub
 - Allow http_proxy envar for runtime and build
 - Properly require mksquashfs tools for Debian packaging
 - Fix for empty docker namespaces in private repositories
 - Fix Docker environment parsing
 - Revert lolcow easter egg
 - Fix "Duplicate bootstrap definition key" triggered by comments and blank spaces
 - Fix for docker permission error when downloading multiple layers
 - Fix parsing of registry (including port), namespace, tags, and version
 - Add "$@" to any CMD/ENTRYPOINT found when building from Docker
 - Added sqaushfs-tools as a dependency for building deb files
 - Fix terminal echo problem when using PID namespace and killing shell
 - Fix SuSE squashFS package name in RPM spec

## [v2.4](https://github.com/singularityware/singularity/tree/v2.4) (2017-10-02)
[Full Changelog](https://github.com/singularityware/singularity/compare/2.3.2...2.4)

### Implemented enhancements

 - a new `build` command was added to replace `create` + `bootstrap` ([build](https://singularityware.github.io/docs-build-container))
 - default image format is squashfs, eliminating the need to specify a size
 - for development build supports `--sandbox` (folder) and `--writable` (ext3)
 - a `localimage` can be used as a build base, including ext3, sandbox, and other squashfs images
 - singularity hub can now be used as a base with the uri `shub://`
 - support has been added for instances (services) including network namespace isolation under the `instances` group of commands.
 - [singularity registry](https://www.github.com/singularityhub/sregistry) is released and published
 - [Standard Container Integration Format](https://singularityware.github.io/docs-apps) apps are added to support internal modularity and organization.
 - [build environment](https://singularityware.github.io/build-environment) is better documented
 - Persistent Overlay 
 - Container checks
 - Tests for instance support
 - Wrapper for create
 - Group instance commands
 - Group image commands
 - Bash completion updates

### Deprecated
 - the `create` command is being deprecated in favor of `image.create`
 - `bootstrap` is being deprecated in favor of `build` (will work through 2.4)
 - `expand` is being deprecated in favor of `image.expand`, and no longer works on images with headers (meaning after they are built).
 - `export` is being deprecated and added to the image command group, `image.export`
 - the `shub://` URI no longer supports an integer to reference a container

## [v2.3.2](https://github.com/singularityware/singularity/tree/v2.3.2) (2017-09-15)
[Full Changelog](https://github.com/singularityware/singularity/compare/2.3.1...2.3.2)

### Implemented enhancements
 - Quick fix to support manifest lists when pulling from Docker Hub

## [v2.3.1](https://github.com/singularityware/singularity/tree/v2.3.1) (2017-06-26)
[Full Changelog](https://github.com/singularityware/singularity/compare/2.3...2.3.1)

### Security Fix
 - A fix was implemented to address an escalation pathway and various identified bugs and potential race conditions.

## [v2.3](https://github.com/singularityware/singularity/tree/v2.3) (2017-05-31)
[Full Changelog](https://github.com/singularityware/singularity/compare/2.2.1...2.3)

### Implemented enhancements
- Lots of backend library changes to accommodate a more flexible API
- Restructured Python backend
- Updated bootstrap backend to make it much more reliable
- Direct support for Singularity-Hub
- Ability to run additional commands without root privileges (e.g. create, import, copy, export, etc..).
- Added ability to pull images from Singularity Hub and Docker
- Containers now have labels, and are inspect'able

## [v2.2.1](https://github.com/singularityware/singularity/tree/v2.2.1) (2017-02-14)
[Full Changelog](https://github.com/singularityware/singularity/compare/2.2...2.2.1)

### Security Fix
 - a security loophole related to mount devices was fixed (thanks @UMU in Sweden)

### Implemented enhancements
 - Fixed some leaky file descriptors
 - Cleaned up `*printf()` usage
 - Catch if user's group is not properly defined

## [v2.2](https://github.com/singularityware/singularity/tree/v2.2) (2016-10-11)
[Full Changelog](https://github.com/singularityware/singularity/compare/2.1.2...2.2)

### Implemented enhancements
 - A complete rework of the back end source code to allow a much larger feature set, sanity, and facilitate contributions
 - The ability to execute completely unprivileged (does not support Singularity images) (thanks to Brian Bockelman)
 - Container execute by URI support (file, http, https, docker, etc..)
 - Integration with the Docker Registry Remote API (thanks to @vsoch), including stateless containers running ad-hoc, bootstrapping, and importing
 - OverlayFS support - Allows for automatic creation of bind points within containers at runtime (thanks to Amanda Duffy and Jarrod Johnson)
 - Additional container formats supported (directories and archives)
 - New bootstrap definition format to handle much more complicated and intuitive recipes
 - All Singularity 2.x containers continue to be supported with this release.


## [v2.1.2](https://github.com/singularityware/singularity/tree/v2.1.2) (2016-08-04)
[Full Changelog](https://github.com/singularityware/singularity/compare/2.1.1...2.1.2)

### Bug Fixes
 - Fix for kernel panic on corrupt images
 - Fixes build warning

## [v2.1.1](https://github.com/singularityware/singularity/tree/v2.1.1) (2016-08-03)
[Full Changelog](https://github.com/singularityware/singularity/compare/2.1...2.1.1)

### Bug Fixes
- Contain option no longer maintains current working directory
- Remove need to obtain a shared lock on the image (was failing on some shared file systems)
- Move creation of a container's /environment to the beginning of the bootstrap (so it can be modified via a bootstrap definition file

## [v2.1](https://github.com/singularityware/singularity/tree/v2.1) (2016-07-28)
[Full Changelog](https://github.com/singularityware/singularity/compare/2.0...2.1)

### Implemented enhancements
- Configuration file for system administrator control over what Singularity features users are allowed to use
- Support for non Gnu LibC based distributions (e.g. Alpine Linux)
- Source file restructuring and refactoring
- Added message(), and enabled very verbose debugging
- Be smarter about when to avoid separation of the PID namespace
- Log container runs to syslog()
- Support custom container environments (via container:/environment)
- Sanitized source files for Flawfinder

### Bug Fixes
- Fix bug with /run and /var directories being read only in some situations
- Fix lots of bootstrap definition issues
- Fixed issue with /dev/pts not being mounted within a container
- Resolved some issues with image file de-looping
- Fixed bugs related to very restrictive umasks set

## [v2.0](https://github.com/singularityware/singularity/tree/v2.0) (2016-06-01)
[Full Changelog](https://github.com/singularityware/singularity/compare/1.x...2.0)

### Implemented enhancements
 - Support for non-root container contexts (user outside container, is same user inside container)
 - Support of “live” container sparse image files
 - Utilizing the operating system’s build and dependency resolution subsystems (e.g. YUM, Apt, etc.)
 - Support for Open MPI 2.1 (pre-release)
 - Updates for usage with non-local file systems
 - Performance optimizations
 - Support for native X11


## [v1.x](https://github.com/singularityware/singularity/tree/v1.x) (2016-04-06)

### Implemented enhancements

 - Ability to create Singularity containers based on a package specfile
 - Specfile templates can be generated automatically (singularity specgen …)
 - Support for various automatic dependency resolution
 - Dynamic libraries
 - Perl scripts and modules
 - Python scripts and modules
 - R scripts and modules
 - Basic X11 support
 - Open MPI (v2.1 - which is not yet released)
 - Direct execution of Singularity containers (e.g. ./container.sapp [opts])
 - Access to files in your home directory and a scratch directory
 - Existing IO (pipes, stdio, stderr, and stdin) all maintained through container
 - Singularity internal container cache management
 - Standard networking access (exactly as it does on the host)
 - Singularity containers run within existing resource contexts (CGroups and ulimits are maintained)
 - Support for scalable execution of MPI parallel jobs
 - Singularity containers are portable between Linux distributions<|MERGE_RESOLUTION|>--- conflicted
+++ resolved
@@ -19,11 +19,8 @@
  - Add capability support and secure build #934
  - Boot/start instance #1032
  - Put /usr/local/{bin,sbin} in front of the default PATH
-<<<<<<< HEAD
+ - Add capability to support all tar compression formats #1155
  - Handle docker layer aufs whiteout files correctly (requires libarchive).
-=======
- - Add capability to support all tar compression formats #1155
->>>>>>> 101ea88b
 
 ## [v2.4.2](https://github.com/singularityware/singularity/tree/release-2.4)
 
