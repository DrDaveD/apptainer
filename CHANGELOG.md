# Apptainer Changelog

The Singularity Project has been
[adopted by the Linux Foundation](https://www.linuxfoundation.org/press-release/new-linux-foundation-project-accelerates-collaboration-on-container-systems-between-enterprise-and-high-performance-computing-environments/)
and re-branded as Apptainer.
For older changes see the [archived Singularity change log](https://github.com/apptainer/singularity/blob/release-3.8/CHANGELOG.md).

<<<<<<< HEAD
## v1.5.x changes

- Update minimum go version to 1.24.2.
- Record image digest metadata (sha256 from `RepoDigests`), for OCI registry images.
  Also add the image name (ref) of the image from "docker", with registry and tag.
  This is useful for traceability, when using `docker.io` or a tag like `latest`.
  Unfortunately the feature does not work with "docker-archive" or "docker-daemon".
- Change the default `arm` variant to `v7`, and stop using the GOARM environment
  variable. The variables GOOS, GOARCH and GOARM are only used when building.
- Add new bootstrap `buildkit:` (and `buildkit:` URL) for building SIF images
  directly from Dockerfile, without having to use Docker/Podman but only BuildKit.
  The full buildkit log file is included in the image, for traceability.
  It is also showed on the console, as a progress update while building.
- Add support for selective mounting of Intel(R) Gaudi accelerators.
  This feature is only for use in combination with a minimal `/dev` directory,
  selected either with the `--contain` flag or by configuring `mount dev`
  with the `minimal` option; otherwise all the devices are available.
  This feature is enabled via the `--intel-hpu` option and by specifying the
  `HABANA_VISIBLE_DEVICES` environment variable, which should contain
  a comma-separated list of device IDs (e.g., `"1,2,3"`) or "all" to
  import all of them.  The default if `HABANA_VISIBLE_DEVICES` is not
  set is "all".
- debugsource rpms are now generated in addition to debuginfo rpms on
  RHEL-derived and Fedora operating systems.
- Add support for downloading SIF images from an IPFS peer-to-peer cluster using
  a HTTP gateway (similar to the existing support for IPFS in the `curl` tool).
  The location of the address can set in the `IPFS_GATEWAY` environment variable,
  any local gateway will be picked up automatically (e.g. `http://127.0.0.1:8080`)
- Create reproducible SIF images, if the environment variable `SOURCE_DATE_EPOCH`
  has been set (it is a Unix timestamp given as seconds, in the UTC timezone).

## v1.4.x changes

Changes since 1.4.3
=======
## v1.4.4 - \[2025-10-29\]
>>>>>>> 1324713d

- By applying patches to the bundled fuse2fs, allow again the possibility
  of using a non-writable ext3 image file as an overlay.  Fixes regression
  introduced in 1.4.3.
- If an overlay or bound data image is asked to be mounted writable but
  the user has no write access to the image, show a warning message
  instead of silently switching to readonly.
- Avoid a fatal error when starting fakeroot from suid mode while in an
  NFS directory.
<<<<<<< HEAD
- Fix 32-bit builds which was accidentally broken by a library upgrade
=======
- Fix 32-bit builds which were accidentally broken by a library upgrade
>>>>>>> 1324713d
  that was done for a minor security issue.

## v1.4.3 - \[2025-09-29\]

- Include the home directory in the `--workdir` option (which is a
  modifier of the `--contain` option).  This has always been in the
  `--workdir` usage description but the home directory has not actually
  been included at least since singularity-2.
- Update the bundled fuse2fs to version 1.47.3.  This fixes a bug that
  caused removal of files in the `--overlay` mode to silently fail.
- Update the bundled fuse-overlayfs to version 1.15.
- Add support for building and publishing Apptainer for Ubuntu 25.04 PPA.
- Fix reading images using the oras protocol to store temporary files in
  `APPTAINER_TMPDIR` instead of `TMPDIR`.

## v1.4.2 - \[2025-07-07\]

- Restore looking for registry mirrors in `/etc/containers/registry.conf`
  and related files.  This had been inadvertently dropped beginning in 1.4.0.
- Fix use of the image cache when the home directory contains `@` characters.
  Previously it would assume that it was the start of a digest in the oci-dir.
- Fix signature verification failures on unsigned images.
- Add additional `.deb` packages to the release assets that include the label
  `trixie+` to indicate that they are for installing on Debian 13 or later.
  Those packages are necessary to work with the new libfuse3 library in Debian
  13.  They also support libsubid, unlike the default packages because they are
  built on Debian 11 which doesn't have that library.
- Add automatic triggering of Ubuntu PPA builds whenever there's a new
  apptainer release.

## v1.4.1 - \[2025-05-14\]

- Fix the use of libsubid which had been broken by the revision applied in
  1.4.0-rc.2.
- Fix a bug introduced in 1.4.0 that caused arm64 to be mis-converted to arm64v8
  and resulted in a failure when pulling OCI containers.
- Fix user database lookup in master process preventing instance from starting
  correctly on systems using winbind.
- Update minimum go version to 1.23.6 now that it is current in el8 & el9.
- Check for existence of `/run/systemd/system` when verifying cgroups can be
  used via systemd manager.
- Compile gocryptfs with the default `GOAMD64` microarchitecture of the go
  compiler instead of always using `GOAMD64=v2`.
  The default value in the upstream go compiler is `GOAMD64=v1`, to work with
  older CPUs, although it can have a cost in performance on newer CPUs.
  It is still possible to set `GOAMD64` to a newer microarchitecture (v2+).
  For instance RHEL 9 uses v2 and RHEL 10 uses v3 as their default values.
- Add a clear error message if someone tries to use privileged network options
  while not using setuid mode.
- Allow multi-arch oci-archive files that have a nested index with the manifest.
  This is the default format (both for Docker and OCI) when using `nerdctl save`.
- Test if docker-archive is actually an oci-archive (since Docker version 25),
  and if it is oci then use the OCI parser to avoid bugs in the Docker parser.
  Save the daemon-daemon references to a temporary docker-archive, to benefit
  from the same improvements also for those references. Parse as oci-archive.

## v1.4.0 - \[2025-03-18\]

Changes since 1.3.6

### New Features & Functionality

- Add support for libsubid, when available at compile time.  This
  library enables central management of subuid and subgid mappings and
  typically comes as part of the shadow-utils package, possibly as
  a shadow-utils-subid subpackage.
- Add new build option `--mksquashfs-args` to pass additional arguments
  to the mksquashfs command when building SIF files.  If a compression
  method other than gzip is selected, the SIF file might not work with
  older installations of Apptainer or Singularity, so an INFO message
  about that is printed.  On the other hand, an INFO message that was
  printed (twice) when running an image with non-gzip compression has
  been removed.
- Expand the build instructions for squashfuse and apptainer packaging to
  include the libraries needed for maximum support of compression algorithms
  by squashfuse_ll.
- If the `mksquashfs` version is new enough (version 4.6 or later),
  then show a percentage progress bar (with ETA) during SIF creation
  in the default log level.
  If the mksquashfs version is older, then in verbose or debug log level
  show the output of mksquashfs with its own progress bar.
- Include a bundled copy of squashfs-tools to make the progress bar
  available and to ensure that all compression types are available.
  This includes the programs `mksquashfs` and `unsquashfs`.
- Statistics are now normally available for instances that are
  started by non-root users on cgroups v2 systems.  
  The instance will be started in the current cgroup.  Information
  about configuration issues that prevent collection of statistics are
  displayed as INFO messages by default.
- Add a `dnf` definition file bootstrap option as an alias to the `yum`
  bootstrap option.
- Add a --sandbox option to apptainer pull.
- Add configuration file binding to the `--nv` option.  Files that are
  recognized in the NVIDIA Container Toolkit, including files for EGL ICD,
  were added to the default `nvliblist.conf`.
- It is now possible to use multiple environment variable files using the
  --env-file flag. Files can be specified as a comma-separated list or by
  using the flag multiple times. Variables defined in later files take
  precedence over earlier files.
- The `registry login` and `registry logout` commands now support a `--authfile
  <path>` option, which causes OCI credentials to be written to / removed from
  a custom file located at `<path>` instead of the default location
  (`$HOME/.apptainer/docker-config.json`). The commands `pull`, `push`, `run`,
  `exec`, `shell` and `instance start` can now also be passed a `--authfile
  <path>` option, to read OCI registry credentials from this custom file.
- A new `--netns-path` option takes a path to a network namespace to join when
  starting a container. The `root` user may join any network namespace. An
  unprivileged user can only join a network namespace specified in the new
  `allow netns paths` directive in `apptainer.conf`, if they are also listed
  in `allow net users` / `allow net groups` and apptainer is installed with
  setuid privileges. Not supported with `--fakeroot`.
- `apptainer.conf` now accepts setting the following options:
  - `allow ipc ns` -- Default value is `yes`; when set to `no`, it will disable
    the use of the `--ipc` flag.
  - `allow uts ns` --  Default value is `yes`; when set to `no`, it will
    invalidate the use of the `--uts` and `--hostname` flags.
  - `allow user ns` --  Default value is `yes`; when set to `no`, it will
    disable creation of user namespaces.  Note that this will prevent
    execution of containers with the `--userns` or `--fakeroot` flags and
    with unprivileged installations of Apptainer.
- Add automated tests for OpenSUSE Leap and Tumbleweed and Debian Bookworm.

### Changed defaults / behaviours

- Label the starter process seen in `ps` with the image filename,
  for example: `Apptainer runtime parent: example.sif`.
- Remove runtime and compute libraries from `rocmliblist.conf`.
  They should instead be provided by the container image.
- Allow overriding the build architecture with `--arch` and
  `--arch-variant`, to build images for another architecture
  than the current host arch. This requires that the host has
  been set up to support multiple architectures (binfmt_misc).
- Complete the previously partial support for the `riscv64` architecture.
- Show a warning message if changing directory to the cwd fails, instead
  of silently switching to the home directory or `/`.
- Write starter messages to stderr when an instance fails to start.
  Previously they were incorrectly written to stdout.
- Skip attempting to bind inaccessible mount points when handling the
  `mount hostfs = yes` configuration option.
- Make binary builds more reproducible by deriving the GNU build ID
  from the Go build ID instead of using a randomly generated one.
- Fix storage of credentials for `docker.io` to behave the same as for
  `index.docker.io`.
- Change message log level from warning to debug when environment variables
  set inside a container or by APPTAINERENV have a different value than the
  environment variable on the host.
- Change the default message level from silent to the normal level in
  the nested apptainer that executes a build's %post section,
  and suppress an unnecessary warning message.
- Ignore invalid environment variables when pulling oci/docker containers.
- Improve documentation for `remote list` command.
- Removing the little-known `fakerootcallback` functionality.
- Update the default pacman `confURL` for `Bootstrap: arch` container builds.
- Update the bundled fuse programs to their latest releases.
- A go version of at least 1.22 is now required to build from source.

### Bug fixes

- Fix the `mconfig -s` option to build the apptainer and starter
  binaries statically as documented.
- Fix the Makefile generated by `mconfig -b` to work when the selected build
  directory is not a subdirectory of the apptainer source code.
- `%files from` in a definition file will now correctly copy symlinks that
  point to a target above the destination directory but inside the destination
  stage root filesystem.
- Fixed typo in `nvliblist.conf` (`libnvoptix.so.1` -> `libnvoptix.so`).
- Avoid timeouts when cleaning up from building gocryptfs-encrypted SIF files.
- Fix bug that prevented build with `--passphrase` or `--pem-path` but
  without `--encrypt` from implying fakeroot.
- Fix hang when copying files between build stages while using suid mode
  without user namespaces.
- Fix running and building containers of different architectures
  than the host via binfmt_misc when using rootless fakeroot.
- Fix `target: no such file or directory` error when extracting
  layers from certain OCI images that manipulate hard links across layers.
- Fix the crash that happened when executing a privilege-encrypted container
  as root.

### Internal

- Refactor image arch variation using go-containerregistry's platform.
- A test mksquashfs is no longer done when building SIF files.  That
  used to be done every build to verify that squashfs tools were new
  enough to support the `-comp gzip` option.

## v1.3.6 - \[2024-12-02\]

- Avoid using kernel overlayfs when the lower layer is a sandbox on an
  incompatible filesystem type such as GPFS or Lustre.  For those cases
  use fuse-overlayfs instead.  This fixes a regression introduced in
  1.3.0.  The regression didn't much impact Lustre because kernel
  overlayfs refused to try to use it and Apptainer proceeded to use
  fuse-overlayfs anyway, but with GPFS the kernel overlayfs allowed
  mounting but returned stale file handle errors.

## v1.3.5 - \[2024-10-30\]

- Fix a regression introduced in 1.3.4 that overwrote existing standard
  `/.singularity.d` files such as `runscript` in container images even
  if they had been modified.
- Skip attempting to bind inaccessible mount points when handling the
  `mount hostfs = yes` configuration option.
- Support parsing nested variables defined inside `%arguments` section of
  definition files.
- Ignore invalid environment variables when pulling oci/docker containers.

## v1.3.4 - \[2024-09-04\]

- Fixed sif-embedded overlay partitions for containers that are larger
  than 2 gigabytes.
- Fixed the apparmor profile that was added in v1.3.3 but didn't work.
  An apparmor profile is applied in all Debian-based apptainer packaging,
  but is only needed to enable user namespaces for apptainer on a
  default-configured Ubuntu 23.10 or newer.
- Fixed the failure when starting apptainer with `instance --fakeroot`.
- `apptainer build -B ...` can now be used to mount custom resolv.conf
  and hosts files from non-standard outside locations. This can be
  used to run `apptainer build` in a nix-build sandbox that has no
  /etc/resolv.conf.
- Fixed failing builds from local images that have symbolic links for paths
  that are part of the base container environment (e.g. /var/tmp -> /tmp).
- Show info messages suggesting to use `enable underlay = preferred` or
  the `--underlay` flag when overlay is implied for bind mounts but the
  kernel is too old to support fuse mounts in user namespaces and so
  tries to use fusermount.
- When someone uses a `yum` bootstrap to build a container without using
  subuid-based fakeroot or root, warn that it is unlikely to work.
- Allow a writable `--overlay` to be used with `--nvccli` instead of
  `--writable-tmpfs`.
- If an error "no descriptor found for reference" is seen while getting
  an oci container, retry the operation up to five times.
- Make fakeroot Recommended for SUSE rpms instead of Required.
- Allow bind mounts onto existing files on r/o NFS filesystems.
- If an error is seen in the %post section when building a container
  using fakeroot mode 3 (with the fakeroot command) then show a message
  suggesting using `--ignore-fakeroot-command` and referring to the
  documentation about how to install and use it inside the container
  definition file.
- Show a more helpful error message when using fakeroot in suid mode
  and there's an /etc/subuid mapping even though user namespaces are
  not available (user namespaces are required for /etc/subuid mapping).

## v1.3.3 - \[2024-07-03\]

- Updated the minimum golang version to 1.21.
- Removed support for EL7.
- Added libcudadebugger.so to nvliblist.conf to support cuda-gdb in CUDA 12+.
- Ensure opened/kept file descriptors in stage 1 are not closed during the Go
  garbage collection to avoid "bad file descriptor" errors at startup.
- Fixed a segmentation violation issue when running Apptainer checkpoint.
- Added apparmor profiles for ubuntu 24.04 or higher distros.
- Fixed an issue that Apptainer won't read default docker credentials.

## v1.3.2 - \[2024-05-28\]

### Security fix

- Included a fix for
  [CVE-2024-3727](https://github.com/advisories/GHSA-6wvf-f2vw-3425)
  in a dependent library which describes a flaw that can allow attackers
  to trigger unexpected authenticated registry accesses due to object digest
  values not being validated in all cases.

### Other Changes

- Fixed the issue when nesting `apptainer instance start` inside a container
  on cgroups-v2 capable host.
- Fixed the issue that oras download progress bar gets stuck
  when downloading large images.

## v1.3.1 - \[2024-04-24\]

- Make 'apptainer build' work with signed Docker containers.
- Fixed regression introduced in 1.3.0 that prevented closing cryptsetup
  and the corresponding loop device after running an encrypted sif container
  file in suid mode.
- Stopped binding over the default timezone in the container with the host's timezone,
  which led to unexpected behavior if the application changed timezones.
- Added progress bars for `oras://` push and pull.
- Hide `Instance stats will not be available` message under `--sharens` mode.
- Fix problem where credentials locally stored with `registry login` command
  were not usable in some execution flows. Run `registry login` again with
  latest version to ensure credentials are stored correctly.
- Make runscript timeout configurable.
- Return invalid bind path mount options during bind path parsing.
- Make the INFO message more helpful when a running background process
  at exit time causes a FUSE mount to not shut down cleanly.
- Fixed the wrong mediaType in the oras push manifest.

## v1.3.0 - \[2024-03-12\]

Changes since v1.2.5

### Changed defaults / behaviours

- FUSE mounts are now supported in setuid mode, enabling full
  functionality even when kernel filesystem mounts are insecure
  due to unprivileged users having write access to raw filesystems
  in containers.

  When `allow setuid-mount extfs = no` (the default) in apptainer.conf,
  then the fuse2fs image driver will be used to mount ext3 images in setuid
  mode instead of the kernel driver (ext3 images are primarily used for the
  `--overlay` feature), restoring functionality that was removed by
  default in Apptainer 1.1.8 because of the security risk.

  The `allow setuid-mount squashfs` configuration option in
  apptainer.conf now has a new default called `iflimited` which allows
  kernel squashfs mounts only if there is at least one `limit container`
  option set or if Execution Control Lists are activated in ecl.toml.
  If kernel squashfs mounts are are not allowed, then the squashfuse
  image driver will be used instead.
  `iflimited` is the default because if one of those limits are used
  the system administrator ensures that unprivileged users do not have
  write access to the containers, but on the other hand using FUSE would
  enable a user to theoretically bypass the limits via ptrace() because
  the FUSE process runs as that user.

  The `fuse-overlayfs` image driver will also now be tried in setuid mode
  if the kernel overlayfs driver does not work (for example if one of
  the layers is a FUSE filesystem).

  In addition,
  if `allow setuid-mount encrypted = no` then the unprivileged gocryptfs
  format will be used for encrypting SIF files instead of the kernel
  device-mapper.  If a SIF file was encrypted using the gocryptfs
  format, it can now be mounted in setuid mode in addition to
  non-setuid mode.
- The four dependent FUSE programs for various reasons all now need to
  be compiled from source and included in Apptainer installations and
  packages.
  Scripts are provided to make this easy; see the updated instructions
  in [INSTALL.md](INSTALL.md).
  The bundled squashfuse_ll is updated to version 0.5.1.
- Change the default in user namespace mode to use either kernel
  overlayfs or fuse-overlayfs instead of the underlay feature for the
  purpose of adding bind mount points.  That was already the default in
  setuid mode; this change makes it consistent.  The underlay feature can
  still be used with the `--underlay` option, but it is deprecated because
  the implementation is complicated and measurements have shown that the
  performance of underlay is similar to overlayfs and fuse-overlayfs.
  For now the underlay feature can be made the default again with a new
  `preferred` value on the `enable underlay` configuration option.
  Also the `--underlay` option can be used in setuid mode or as the root
  user, although it was ignored previously.
- Prefer again to use kernel overlayfs over fuse-overlayfs when a lower
  layer is FUSE and there's no writable upper layer, undoing the change
  from 1.2.0.  Another workaround was found for the problem that change
  addressed.  This applies in both setuid mode and in user namespace
  mode (except the latter not on CentOS7 where it isn't supported).
- `--cwd` is now the preferred form of the flag for setting the container's
  working directory, though `--pwd` is still supported for compatibility.
- When building RPM, we will now use `/var/lib/apptainer` (rather than
  `/var/apptainer`) to store local state files.
- The way --home is handled when running as root (e.g. `sudo apptainer`) or
  with `--fakeroot` has changed. Previously, we were only modifying the `HOME`
  environment variable in these cases, while leaving the container's
  `/etc/passwd` file unchanged (with its homedir field pointing to `/root`,
  regardless of the value passed to `--home`). With this change, both value of
  `HOME` and the contents of `/etc/passwd` in the container will reflect the
  value passed to `--home` if the container is readonly.  If the container
  is writable, the `/etc/passwd` file is left alone because it can interfere
  with commands that want to modify it.
- The `--vm` and related flags to start apptainer inside a VM have been
  removed. This functionality was related to the retired Singularity Desktop /
  SyOS projects.
- The keyserver-related commands that were under `remote` have been moved to
  their own, dedicated `keyserver` command. Run `apptainer help keyserver` for
  more information.
- The commands related to OCI/Docker registries that were under `remote` have
  been moved to their own, dedicated `registry` command. Run
  `apptainer help registry` for more information.
- The the `remote list` subcommand now outputs only remote endpoints (with
  keyservers and OCI/Docker registries having been moved to separate commands),
  and the output has been streamlined.
- Adding a new remote endpoint using the `apptainer remote add` command will
  now set the new endpoint as default. This behavior can be suppressed by
  supplying the `--no-default` (or `-n`) flag to `remote add`.
- Skip parsing build definition file template variables after comments
  beginning with a hash symbol.
- Improved the clarity of `apptainer key list` output.
- The global /tmp directory is no longer used for gocryptfs mountpoints.
- Updated minimum go version to 1.20

### New Features & Functionality

- The `remote status` command will now print the username, realname, and email
  of the logged-in user, if available.
- Add monitoring feature support, which requires the usage of an additional tool
  named `apptheus`, this tool will put apptainer starter into a newly created
  cgroup and collect system metrics.
- A new `--no-pid` flag for `apptainer run/shell/exec` disables the PID namespace
  inferred by `--containall` and `--compat`.
- Added `--config` option to`keyserver` commands.
- Honor an optional remoteName argument to the `keyserver list` command.
- Added the `APPTAINER_ENCRYPTION_PEM_DATA` env var to allow for encrypting and
  running encrypted containers without a PEM file.
- Adding `--sharens` mode for `apptainer exec/run/shell`, which enables to run multiple
  apptainer instances created by the same parent using the same image in the same
  user namespace.

### Developer / API

- Changes in pkg/build/types.Definition struct. New `.FullRaw` field introduced,
  which always contains the raw data for the entire definition file. Behavior of
  `.Raw` field has changed: for multi-stage builds parsed with
  pkg/build/types/parser.All(), `.Raw` contains the raw content of a single
  build stage. Otherwise, it is equal to `.FullRaw`.

### Bug fixes

- Don't bind `/var/tmp` on top of `/tmp` in the container, where `/var/tmp`
  resolves to same location as `/tmp`.
- Support parentheses in `test` / `[` commands in container startup scripts,
  via dependency update of mvdan.cc/sh.
- Fix regression introduced in v1.2.0 that led to an empty user's shell field
  in the `/etc/passwd` file.
- Prevent container builds from failing when `$HOME` points to a non-readable
  directory.
- Fix the use of `nvidia-container-cli` on Ubuntu 22.04 where an
  `ldconfig` wrapper script gets in the way. Instead, we use
  `ldconfig.real` directly.
- Run image drivers with CAP_DAC_OVERRIDE in user namespace mode. This
  fixes --nvccli with NVIDIA_DRIVER_CAPABILITIES=graphics, which
  previously failed when using fuse-overlayfs.

### Release change

- Releases will generate apptainer Docker images for the Linux amd64 and arm64
  architectures at `ghcr.io/apptainer/apptainer`.

## v1.2.5 - \[2023-11-21\]

- Added `libnvidia-nvvm` to `nvliblist.conf`. Newer
  NVIDIA Drivers (known with >= 525.85.05) require this lib to compile
  OpenCL programs against NVIDIA GPUs, i.e. `libnvidia-opencl` depends on
  `libnvidia-nvvm.`
- Disable the usage of cgroup in instance creation when `--fakeroot` is passed.
- Disable the usage of cgroup in instance creation when `hidepid` mount option
  on /proc is set.

## v1.2.4 - \[2023-10-10\]

- Fixed a problem with relocating an unprivileged installation of
  apptainer on el8 and a mounted remote filesystem when using the
  `--fakeroot` option without `/etc/subuid` mapping.  The fix was to
  change the switch to an unprivileged root-mapped namespace to be the
  equivalent of `unshare -r` instead of `unshare -rm` on action commands,
  to work around a bug in the el8 kernel.
- Fixed a regression introduced in 1.2.0 where the user's password file
  information was not copied in to the container when there was a
  parent root-mapped user namespace (as is the case for example in
  [cvmfsexec](https://github.com/cvmfs/cvmfsexec)).
- Added the upcoming NVIDIA driver library `libnvidia-gpucomp.so` to the
  list of libraries to add to NVIDIA GPU-enabled containers.
- Fixed missing error handling during the creation of an encrypted
  image that lead to the generation of corrupted images.
- Use `APPTAINER_TMPDIR` for temporary files during privileged image
  encryption.
- If rootless unified cgroups v2 is available when starting an image but
  `XDG_RUNTIME_DIR` or `DBUS_SESSION_BUS_ADDRESS` is not set, print an
  info message that stats will not be available instead of exiting with
  a fatal error.
- Allow templated build arguments to definition files to have empty values.

## v1.2.3 - \[2023-09-14\]

- The `apptainer push/pull` commands now show a progress bar for the oras
  protocol like there was for docker and library protocols.
- The `--nv` and `--rocm` flags can now be used simultaneously.
- Fix the use of `APPTAINER_CONFIGDIR` with `apptainer instance start`
  and action commands that refer to `instance://`.
- Ignore undefined macros, to fix yum bootstrap agent on el7.
- Fix the issue that apptainer would not read credentials from the Docker
  fallback path `~/.docker/config.json` if missing in the apptainer
  credentials.

## v1.2.2 - \[2023-07-27\]

- Fix `$APPTAINER_MESSAGELEVEL` to correctly set the logging level.
- Fix build failures when in setuid mode and unprivileged user namespaces
  are unavailable and the `--fakeroot` option is not selected.
- Remove `Requires: fuse` from rpm packaging.

## v1.2.1 - \[2023-07-24\]

### Security fix

- Included a fix for
  [security advisory GHSA-mmx5-32m4-wxvx](https://github.com/apptainer/apptainer/security/advisories/GHSA-mmx5-32m4-wxvx)
  which describes an ineffective privilege drop when requesting a
  container network with a setuid installation of Apptainer.
  The vulnerability allows an attacker to delete any directory on the
  host filesystems with a crafted starter config.
  Only affects v1.2.0-rc.2 and v1.2.0.

## v1.2.0 - \[2023-07-18\]

Changes since v1.1.9

### Changed defaults / behaviours

- Create the current working directory in a container when it doesn't exist.
  This restores behavior as it was before singularity 3.6.0.
  As a result, using `--no-mount home` won't have any effect when running
  apptainer from a home directory and will require `--no-mount home,cwd` to
  avoid mounting that directory.
- Handle current working directory paths containing symlinks both on the
  host and in a container but pointing to different destinations.
  If detected, the current working directory is not mounted when the
  destination directory in the container exists.
- Destination mount points are now sorted by shortest path first to ensure that
  a user bind doesn't override a previous bind path when set in arbitrary order
  on the CLI.  This is also applied to image binds.
- When the kernel supports unprivileged overlayfs mounts in a user namespace,
  the container will be constructed by default using an overlay instead
  of an underlay layout for bind mounts.
  A new `--underlay` action option can be used to prefer underlay instead
  of overlay.
- Use fuse-overlayfs instead of the kernel overlayfs when a lower dir is
  a FUSE filesystem, even when the overlay layer is not writable.  That
  always used to be done when the overlay layer was writable, but this
  fixes a problem seen when squashfuse (which is read-only) was used for
  the overlay layer.
- Fix the `enable overlay = driver` configuration option to always use
  the overlay image driver (that is, fuse-overlayfs) even when the kernel
  overlayfs is usable.
- Overlay is blocked on the `panfs` filesystem, allowing sandbox directories
  to be run from `panfs` without error.
- `sessiondir maxsize` in `apptainer.conf` now defaults to 64 MiB for new
  installations. This is an increase from 16 MiB in prior versions.
- The apptainer cache is now architecture aware, so the same home directory
  cache can be shared by machines with different architectures.
- Show standard output of yum bootstrap if log level is verbose or higher
  while building a container.
- Lookup and store user/group information in stage one prior to entering any
  namespaces, to fix an issue with winbind not correctly looking up user/group
  information when using user namespaces.
- A new `--reproducible` flag for `./mconfig` will configure Apptainer so that
  its binaries do not contain non-reproducible paths. This disables plugin
  functionality.

### New features / functionalities

- Support for unprivileged encryption of SIF files using gocryptfs.  The
  gocryptfs command is included in rpm and debian packaging.
  This is not compatible with privileged encryption, so containers encrypted
  by root need to be rebuilt by an unprivileged user.
- Templating support for definition files. Users can now define variables in
  definition files via a matching pair of double curly brackets.
  Variables of the form `{{ variable }}` will be replaced by a value defined
  either by a `variable=value` entry in the `%arguments` section of the
  definition file or through new build options
  `--build-arg` or `--build-arg-file`.
  By default any unused variables given in `--build-arg` or `--build-arg-file`
  result in a fatal error but the option `--warn-unused-build-args` changes
  that to a warning rather than a fatal error.
- Add a new `instance run` command that will execute the runscript when an
  instance is initiated instead of executing the startscript.
- The `sign` and `verify` commands now support signing and verification
  with non-PGP key material by specifying the path to a private key via
  the `--key` flag.
- The `verify` command now supports verification with X.509 certificates by
  specifying the path to a certificate via the `--certificate` flag. By
  default, the system root certificate pool is used as trust anchors unless
  overridden via the `--certificate-roots` flag. A pool of intermediate
  certificates that are not trust anchors, but can be used to form a
  certificate chain, can also be specified via the `--certificate-intermediates`
  flag.
- Support for online verification checks of X.509 certificates using OCSP
  protocol via the new `verify --ocsp-verify` option.
- The `instance stats` command displays the resource usage every second. The
  `--no-stream` option disables this interactive mode and shows the
  point-in-time usage.
- Instances are now started in a cgroup by default, when run as root or when
  unified cgroups v2 with systemd as manager is configured.  This allows
  `apptainer instance stats` to be supported by default when possible.
- The `instance start` command now accepts an optional `--app <name>` argument
  which invokes a start script within the `%appstart <name>` section in the
  definition file.
  The `instance stop` command still only requires the instance name.
- The instance name is now available inside an instance via the new
  `APPTAINER_INSTANCE` environment variable.
- Add ability to set a custom config directory via the new
  `APPTAINER_CONFIGDIR` environment variable.
- Add ability to change log level through environment variables,
  `APPTAINER_SILENT`, `APPTAINER_QUIET`, and `APPTAINER_VERBOSE`.
  Also add `APPTAINER_NOCOLOR` for the `--nocolor` option.
- Add discussion of using TMPDIR or APPTAINER_TMPDIR in the build help.
- The `--no-mount` flag now accepts the value `bind-paths` to disable mounting
  of all `bind path` entries in `apptainer.conf`.
- Support for `DOCKER_HOST` parsing when using `docker-daemon://`
- `DOCKER_USERNAME` and `DOCKER_PASSWORD` supported without `APPTAINER_` prefix.
- Add new Linux capabilities `CAP_PERFMON`, `CAP_BPF`, and
  `CAP_CHECKPOINT_RESTORE`.
- Add `setopt` definition file header for the `yum` bootstrap agent. The
  `setopt` value is passed to `yum / dnf` using the `--setopt` flag. This
  permits setting e.g. `install_weak_deps=False` to bootstrap recent versions of
  Fedora, where `systemd` (a weak dependency) cannot install correctly in the
  container. See `examples/Fedora` for an example definition file.
- Warn user that a `yum` bootstrap of an older distro may fail if the host rpm
  `_db_backend` is not `bdb`.
- The `remote get-login-password` command allows users to retrieve a remote's
  token. This enables piping the secret directly into docker login while
  preventing it from showing up in a shell's history.
- Define EUID in %environment alongside UID.
- In `--rocm` mode, the whole of `/dev/dri` is now bound into the container when
  `--contain` is in use. This makes `/dev/dri/render` devices available,
  required for later ROCm versions.

### Other changes

- Update minimum go version to 1.19.
- Upgrade squashfuse_ll to version 0.2.0, removing the need for applying
  patches during compilation.  The new version includes a fix to prevent
  it from triggering 'No data available errors' on overlays of SIF files that
  were built on machines with SELinux enabled.
- Fix non-root instance join with unprivileged systemd-managed cgroups v2,
  when join is from outside a user-owned cgroup.
- Fix joining cgroup of instance started as root, with cgroups v1,
  non-default cgroupfs manager, and no device rules.
- Avoid UID / GID / EUID readonly var warnings with `--env-file`.
- Ensure consistent binding of libraries under `--nv/--rocm` when duplicate
  `<library>.so[.version]` files are listed by `ldconfig -p`.
- Ensure `DOCKER_HOST` is honored in non-build flows.
- Corrected `apptainer.conf` comment, to refer to correct file as source
  of default capabilities when `root default capabilities = file`.
- Fix memory usage calculation during apptainer compilation on RaspberryPi.
- Fix misleading error when an overlay is requested by the root user while the
  overlay kernel module is not loaded.
- Fix interaction between `--workdir` and `--scratch` options when the
  former is given a relative path.
- Remove the warning about a missing signature when building an image based
  on a local unsigned SIF file.
- Set real UID to zero when escalating privileges for CNI plugins, to fix
  issue appeared with RHEL 9.X.
- Fix seccomp filters to allow mknod/mknodat syscalls to create pipe/socket
  and character devices with device number 0 for fakeroot builds.
- Add 32-bit compatibility mode for 64-bit architectures in the fakeroot
  seccomp filter.

## v1.2.0-rc.2 - \[2023-07-05\]

## Changes since last pre-release

- Upgrade gocryptfs to version 2.4.0, removing the need for fusermount from
  the fuse package.
- Upgrade squashfuse_ll to version 0.2.0, removing the need for applying
  patches during compilation.  The new version includes a fix to prevent
  it from triggering 'No data available errors' on overlays of SIF files that
  were built on machines with SELinux enabled.
- Add ability to set a custom config directory via the new
  `APPTAINER_CONFIGDIR` environment variable.
- Add ability to change log level through environment variables,
  `APPTAINER_SILENT`, `APPTAINER_QUIET`, and `APPTAINER_VERBOSE`.
  Also add `APPTAINER_NOCOLOR` for the `--nocolor` option.
- Add discussion of using TMPDIR or APPTAINER_TMPDIR in the build help.
- Add new option `--warn-unused-build-args` to output warnings rather than
  fatal errors for any additional variables given in --build-arg or
  --build-arg-file.
- Use fuse-overlayfs instead of the kernel overlayfs when a lower dir is
  a FUSE filesystem, even when the overlay layer is not writable.  That
  always used to be done when the overlay layer was writable, but this
  fixes a problem seen when squashfuse (which is read-only) was used for
  the overlay layer.
- Fix the `enable overlay = driver` configuration option to always use
  the overlay image driver (that is, fuse-overlayfs) even when the kernel
  overlayfs is usable.
- Fix a minor regression in 1.2.0-rc.1 where starting up under `unshare -r`
  stopped mapping the user's home directory to the fake root's home directory.
- Fix interaction between `--workdir` and `--scratch` options when the
  former is given a relative path.
- Remove the warning about a missing signature when building an image based
  on a local unsigned SIF file.
- Set real UID to zero when escalating privileges for CNI plugins to fix
  issue appeared with RHEL 9.X.
- Fix seccomp filters to allow mknod/mknodat syscalls to create pipe/socket
  and character devices with device number 0 for fakeroot builds.
- Add 32-bit compatibility mode for 64-bit architectures in the fakeroot
  seccomp filter.

## v1.2.0-rc.1 - \[2023-06-07\]

### Changed defaults / behaviours

- Create the current working directory in a container when it doesn't exist.
  This restores behavior as it was before singularity 3.6.0.
  As a result, using `--no-mount home` won't have any effect when running
  apptainer from a home directory and will require `--no-mount home,cwd` to
  avoid mounting that directory.
- Handle current working directory paths containing symlinks both on the
  host and in a container but pointing to different destinations.
  If detected, the current working directory is not mounted when the
  destination directory in the container exists.
- Destination mount points are now sorted by shortest path first to ensure that
  a user bind doesn't override a previous bind path when set in arbitrary order
  on the CLI.  This is also applied to image binds.
- When the kernel supports unprivileged overlay mounts in a user namespace,
  the container will be constructed by default using an overlay instead
  of an underlay layout for bind mounts.
  A new `--underlay` action option can be used to prefer underlay instead
  of overlay.
- `sessiondir maxsize` in `apptainer.conf` now defaults to 64 MiB for new
  installations. This is an increase from 16 MiB in prior versions.
- The apptainer cache is now architecture aware, so the same home directory
  cache can be shared by machines with different architectures.
- Overlay is blocked on the `panfs` filesystem, allowing sandbox directories
  to be run from `panfs` without error.
- Show standard output of yum bootstrap if log level is verbose or higher
  while building a container.
- Lookup and store user/group information in stage one prior to entering any
  namespaces, to fix an issue with winbind not correctly looking up user/group
  information when using user namespaces.
- A new `--reproducible` flag for `./mconfig` will configure Apptainer so that
  its binaries do not contain non-reproducible paths. This disables plugin
  functionality.

### New features / functionalities

- Support for unprivileged encryption of SIF files using gocryptfs.  The
  gocryptfs command is included in rpm and debian packaging.
  This is not compatible with privileged encryption, so containers encrypted
  by root need to be rebuilt by an unprivileged user.
- Templating support for definition files. Users can now define variables in
  definition files via a matching pair of double curly brackets.
  Variables of the form `{{ variable }}` will be replaced by a value defined
  either by a `variable=value` entry in the `%arguments` section of the
  definition file or through new build options
  `--build-arg` or `--build-arg-file`.
- Add a new `instance run` command that will execute the runscript when an
  instance is initiated instead of executing the startscript.
- The `sign` and `verify` commands now support signing and verification
  with non-PGP key material by specifying the path to a private key via
  the `--key` flag.
- The `verify` command now supports verification with X.509 certificates by
  specifying the path to a certificate via the `--certificate` flag. By
  default, the system root certificate pool is used as trust anchors unless
  overridden via the `--certificate-roots` flag. A pool of intermediate
  certificates that are not trust anchors, but can be used to form a
  certificate chain, can also be specified via the `--certificate-intermediates`
  flag.
- Support for online verification checks of X.509 certificates using OCSP
  protocol via the new `verify --ocsp-verify` option.
- The `instance stats` command displays the resource usage every second. The
  `--no-stream` option disables this interactive mode and shows the
  point-in-time usage.
- Instances are now started in a cgroup by default, when run as root or when
  unified cgroups v2 with systemd as manager is configured.  This allows
  `apptainer instance stats` to be supported by default when possible.
- The `instance start` command now accepts an optional `--app <name>` argument
  which invokes a start script within the `%appstart <name>` section in the
  definition file.
  The `instance stop` command still only requires the instance name.
- The instance name is now available inside an instance via the new
  `APPTAINER_INSTANCE` environment variable.
- The `--no-mount` flag now accepts the value `bind-paths` to disable mounting
  of all `bind path` entries in `apptainer.conf`.
- Support for `DOCKER_HOST` parsing when using `docker-daemon://`
- `DOCKER_USERNAME` and `DOCKER_PASSWORD` supported without `APPTAINER_` prefix.
- Add new Linux capabilities `CAP_PERFMON`, `CAP_BPF`, and
  `CAP_CHECKPOINT_RESTORE`.
- Add `setopt` definition file header for the `yum` bootstrap agent. The
  `setopt` value is passed to `yum / dnf` using the `--setopt` flag. This
  permits setting e.g. `install_weak_deps=False` to bootstrap recent versions of
  Fedora, where `systemd` (a weak dependency) cannot install correctly in the
  container. See `examples/Fedora` for an example definition file.
- Warn user that a `yum` bootstrap of an older distro may fail if the host rpm
  `_db_backend` is not `bdb`.
- The `remote get-login-password` command allows users to retrieve a remote's
  token. This enables piping the secret directly into docker login while
  preventing it from showing up in a shell's history.
- Define EUID in %environment alongside UID.
- In `--rocm` mode, the whole of `/dev/dri` is now bound into the container when
  `--contain` is in use. This makes `/dev/dri/render` devices available,
  required for later ROCm versions.

### Other changes

- Update minimum go version to 1.19.
- Fix non-root instance join with unprivileged systemd-managed cgroups v2,
  when join is from outside a user-owned cgroup.
- Fix joining cgroup of instance started as root, with cgroups v1,
  non-default cgroupfs manager, and no device rules.
- Avoid UID / GID / EUID readonly var warnings with `--env-file`.
- Ensure consistent binding of libraries under `--nv/--rocm` when duplicate
  `<library>.so[.version]` files are listed by `ldconfig -p`.
- Ensure `DOCKER_HOST` is honored in non-build flows.
- Corrected `apptainer.conf` comment, to refer to correct file as source
  of default capabilities when `root default capabilities = file`.
- Fix memory usage calculation during apptainer compilation on RaspberryPi.
- Fix misleading error when an overlay is requested by the root user while the
  overlay kernel module is not loaded.
- Fix gocryptfs build procedures for deb package.

## v1.1.9 - \[2023-06-07\]

- Remove warning about unknown `xino=on` option from fuse-overlayfs,
  introduced in 1.1.8.
- Ignore extraneous warning from fuse-overlayfs about a readonly `/proc`.
- Fix dropped "n" characters on some platforms in definition file stored as part
  of SIF metadata.
- Remove duplicated group ids.
- Fix not being able to handle multiple entries in `LD_PRELOAD` when
  binding fakeroot into container during apptainer startup for --fakeroot
  with fakeroot command.

## v1.1.8 - \[2023-04-25\]

### Security fix

- Included a fix for [CVE-2023-30549](https://github.com/apptainer/apptainer/security/advisories/GHSA-j4rf-7357-f4cg)
  which is a vulnerability in setuid-root installations of Apptainer
  and Singularity that causes an elevation in severity of an existing
  ext4 filesystem driver vulnerability that is unpatched in several
  older but still actively supported operating systems including RHEL7,
  Debian 10, Ubuntu 18.04 and Ubuntu 20.04.
  The fix adds `allow setuid-mount` configuration options `encrypted`,
  `squashfs`, and `extfs`, and makes the default for `extfs` be "no".
  That disables the use of extfs mounts including for overlays or
  binds while in the setuid-root mode, while leaving it enabled for
  unprivileged user namespace mode.
  The default for `encrypted` and `squashfs` is "yes".

### Other changes

- Fix loop device 'no such device or address' spurious errors when using shared
  loop devices.
- Remove unwanted colors to STDERR.
- Add `xino=on` mount option for writable kernel overlay mount points to fix
  inode numbers consistency after kernel cache flush (not applicable to
  fuse-overlayfs).

## v1.1.7 - \[2023-03-28\]

### Changes since last release

- Allow gpu options such as `--nv` to be nested by always inheriting all
  libraries bound in to a parent container's `/.singularity.d/libs`.
- Map the user's home directory to the root home directory by default in the
  non-subuid fakeroot mode like it was in the subuid fakeroot mode, for both
  action commands and building containers from definition files.
- Avoid `unknown option` error when using a bare squashfs image with
  an unpatched `squashfuse_ll`.
- Fix `GOCACHE` settings for golang build on PPA build environment.
- Make the error message more helpful in another place where a remote is found
  to have no library client.
- Allow symlinks to the compiled prefix for suid installations.  Fixes a
  regression introduced in 1.1.4.
- Build via zypper on SLE systems will use repositories of host via
  suseconnect-container.
- Avoid incorrect error when requesting fakeroot network.
- Pass computed `LD_LIBRARY_PATH` to wrapped unsquashfs. Fixes issues where
  `unsquashfs` on host uses libraries in non-default paths.

## v1.1.6 - \[2023-02-14\]

### Security fix

- Included a fix for [CVE-2022-23538](https://github.com/sylabs/scs-library-client/security/advisories/GHSA-7p8m-22h4-9pj7)
  which potentially leaked user credentials to a third-party S3 storage
  service when using the `library://` protocol.  See the link for details.

### Other changes

- Restored the ability for running instances to be tracked when apptainer
  is installed with tools/install-unprivileged.sh.  Instance tracking
  depends on argument 0 of the starter, which was not getting preserved.
- Fix `GOCACHE` environment variable settings when building debian source
  package on PPA build environment.
- Make `PS1` environment variable changeable via `%environment` section on
  definition file that used to be only changeable via `APPTAINERENV_PS1`
  outside of container. This makes the container's prompt customizable.
- Fix the passing of nested bind mounts when there are multiple binds
  separated by commas and some of them have colons separating sources
  and destinations.
- Added `Provides: bundled(golang())` statements to the rpm packaging
  for each bundled golang module.
- Hide messages about SINGULARITY variables if corresponding APPTAINER
  variables are defined. Fixes a regression introduced in 1.1.4.
- Print a warning if extra arguments are given to a shell action, and
  show in the run action usage that arguments may be passed.
- Check for the existence of the runtime executable prefix, to avoid
  issues when running under Slurm's srun. If it doesn't exist, fall
  back to the compile-time prefix.
- Increase the timeout on image driver (that is, FUSE) mounts from 2
  seconds to 10 seconds.  Instead, print an INFO message if it takes
  more than 2 seconds.
- If a `remote` is defined both globally (i.e. system-wide) and
  individually, change `apptainer remote` commands to print an info message
  instead of exiting with a fatal error and to give precedence to the
  individual configuration.

## v1.1.5 - \[2023-01-10\]

- Update the rpm packaging to (a) move the Obsoletes of singularity to
  the apptainer-suid packaging, (b) remove the Provides of singularity,
  (c) add a Provides and Conflicts for sif-runtime,
  (d) add "formerly known as Singularity" to the Summary,
  and (e) add a Conflicts of singularity to the apptainer package.
  Also update the debian and nfpm packaging with (d).
- Change rpm packaging to automatically import any modified configuration
  files in `/etc/singularity` when updating from singularity to apptainer,
  including importing `singularity.conf` using a new hidden `confgen`
  command.
- Fix the use of `fakeroot`, `faked`, and `libfakeroot.so` if they are not
  suffixed by `-sysv`, as is for instance the case on Gentoo Linux.
- Prevent the use of a `--libexecdir` or `--bindir` mconfig option from
  making apptainer think it was relocated and so preventing use of suid
  mode.  The bug was introduced in v1.1.4.
- Add helpful error message for build `--remote` option.
- Add more helpful error message when no library endpoint found.
- Avoid cleanup errors on exit when mountpoints are busy by doing a lazy
  unmount if a regular unmount doesn't work after 10 tries.
- Make messages about using SINGULARITY variables less scary.

## v1.1.4 - \[2022-12-12\]

- Added tools/install-unprivileged.sh to download and install apptainer
  binaries and all dependencies into a directory of the user's choice.
  Works on all currently active el, fedora, debian, and ubuntu versions
  except ubuntu 18.04, with all architectures supported by epel and fedora.
  Defaults to the latest version released in epel and fedora.
  Other apptainer versions can be selected but it only works with apptainer
  1.1.4 and later.
- Make the binaries built in the unprivileged `apptainer` package relocatable.
  When moving the binaries to a new location, the `/usr` at the top of some
  of the paths needs to be removed.  Relocation is disallowed when the
  `starter-suid` is present, for security reasons.
- Change the warning when an overlay image is not writable, introduced
  in v1.1.3, back into a (more informative) fatal error because it doesn't
  actually enter the container environment.
- Set the `--net` flag if `--network` or `--network-args` is set rather
  than silently ignoring them if `--net` was not set.
- Do not hang on pull from http(s) source that doesn't provide a content-length.
- Avoid hang on fakeroot cleanup under high load seen on some
  distributions / kernels.
- Remove obsolete pacstrap `-d` in Arch packer.
- Adjust warning message for deprecated environment variables usage.
- Enable the `--security uid:N` and `--security gid:N` options to work
  when run in non-suid mode.  In non-suid mode they work with any user,
  not just root.  Unlike with root and suid mode, however, only one gid
  may be set in non-suid mode.

## v1.1.3 - \[2022-10-25\]

- Prefer the `fakeroot-sysv` command over the `fakeroot` command because
  the latter can be linked to either `fakeroot-sysv` or `fakeroot-tcp`,
  but `fakeroot-sysv` is much faster.
- Update the included `squashfuse_ll` to have `-o uid=N` and `-o gid=N`
  options and changed the corresponding image driver to use them when
  available.  This makes files inside sif files appear to be owned by the
  user instead of by the nobody id 65534 when running in non-setuid mode.
- Fix the locating of shared libraries when running `unsquashfs` from a
  non-standard location.
- Properly clean up temporary files if `unsquashfs` fails.
- Fix the creation of missing bind points when using image binding with
  underlay.
- Change the error when an overlay image is not writable into a warning
  that suggests adding `:ro` to make it read only or using `--fakeroot`.
- Avoid permission denied errors during unprivileged builds without
  `/etc/subuid`-based fakeroot when `/var/lib/containers/sigstore` is
  readable only by root.
- Avoid failures with `--writable-tmpfs` in non-setuid mode when using
  fuse-overlayfs versions 1.8 or greater by adding the fuse-overlayfs
  `noacl` mount option to disable support for POSIX Access Control Lists.
- Fix the `--rocm` flag in combination with `-c` / `-C` by forwarding all
  `/dri/render*` devices into the container.

## v1.1.2 - \[2022-10-06\]

- [CVE-2022-39237](https://github.com/sylabs/sif/security/advisories/GHSA-m5m3-46gj-wch8):
  The sif dependency included in Apptainer before this release does not
  verify that the hash algorithm(s) used are cryptographically secure
  when verifying digital signatures. This release updates to sif v2.8.1
  which corrects this issue. See the linked advisory for references and
  a workaround.

## v1.1.1 - \[2022-10-06\]

Accidentally included no code changes.

## v1.1.0 - \[2022-09-27\]

### Changed defaults / behaviours

- The most significant change is that Apptainer no longer installs a
  setuid-root portion by default.
  This is now reasonable to do because most operations can be done with
  only unprivileged user namespaces (see additional changes below).
  If installing from rpm or debian packages, the setuid portion can be
  included by installing the `apptainer-suid` package, or if installing
  from source it can be included by compiling with the mconfig
  `--with-suid` option.
  For those that are concerned about kernel vulnerabilities with user
  namespaces, we recommend disabling network namespaces if you can.
  See the [discussion in the admin guide](https://apptainer.org/docs/admin/main/user_namespace.html#disabling-network-namespaces).
- Added a squashfuse image driver that enables mounting SIF files without
  using setuid-root.  Uses either a squashfuse_ll command or a
  squashfuse command and requires unprivileged user namespaces.
  For better parallel performance, a patched multithreaded version of
  `squashfuse_ll` is included in rpm and debian packaging in
  `${prefix}/libexec/apptainer/bin`.
- Added an `--unsquash` action flag to temporarily convert a SIF file to a
  sandbox before running.  In previous versions this was the default when
  running a SIF file without setuid or with fakeroot, but now the default
  is to mount with squashfuse_ll or squashfuse.
- Added a fuse2fs image driver that enables mounting EXT3 files and EXT3
  SIF overlay partitions without using setuid-root.  Requires the fuse2fs
  command and unprivileged user namespaces.
- Added the ability to use persistent overlay (`--overlay`) and
  `--writable-tmpfs` without using setuid-root.
  This requires unprivileged user namespaces and either a new enough
  kernel (>= 5.11) or the fuse-overlayfs command.
  Persistent overlay works when the overlay path points to a regular
  filesystem (known as "sandbox" mode, which is not allowed when in
  setuid mode), or when it points to an EXT3 image.
- Extended the `--fakeroot` option to be useful when `/etc/subuid` and
  `/etc/subgid` mappings have not been set up.
  If they have not been set up, a root-mapped unprivileged user namespace
  (the equivalent of `unshare -r`) and/or the fakeroot command from the
  host will be tried.
  Together they emulate the mappings pretty well but they are simpler to
  administer.
  This feature is especially useful with the `--overlay` and
  `--writable-tmpfs` options and for building containers unprivileged,
  because they allow installing packages that assume they're running
  as root.
  A limitation on using it with `--overlay` and `--writable-tmpfs`
  however is that when only the fakeroot command can be used (because
  there are no user namespaces available, in suid mode) then the base
  image has to be a sandbox.
  This feature works nested inside of an apptainer container, where
  another apptainer command will also be in the fakeroot environment
  without requesting the `--fakeroot` option again, or it can be used
  inside an apptainer container that was not started with `--fakeroot`.
  However, the fakeroot command uses LD_PRELOAD and so needs to be bound
  into the container which requires a compatible libc.
  For that reason it doesn't work when the host and container operating
  systems are of very different vintages.
  If that's a problem and you want to use only an unprivileged
  root-mapped namespace even when the fakeroot command is installed,
  just run apptainer with `unshare -r`.
- Made the `--fakeroot` option be implied when an unprivileged user
  builds a container from a definition file.
  When `/etc/subuid` and `/etc/subgid` mappings are not available,
  all scriptlets are run in a root-mapped unprivileged namespace (when
  possible) and the %post scriptlet is additionally run with the fakeroot
  command.
  When unprivileged user namespaces are not available, such that only
  the fakeroot command can be used, the `--fix-perms` option is implied
  to allow writing into directories.
- Added additional hidden options to action and build commands for testing
  different fakeroot modes: `--ignore-subuid`, `--ignore-fakeroot-command`,
  and `--ignore-userns`.
  Also added `--userns` to the build command to ignore setuid-root mode
  like action commands do.
- Added a `--fakeroot` option to the `apptainer overlay create` command
  to make an overlay EXT3 image file that works with the fakeroot that
  comes from unprivileged root-mapped namespaces.
  This is not needed with the fakeroot that comes with `/etc/sub[ug]id`
  mappings nor with the fakeroot that comes with only the fakeroot
  command in suid flow.
- Added a `--sparse` flag to `overlay create` command to allow generation of
  a sparse EXT3 overlay image.
- Added a `binary path` configuration variable as the default path to use
  when searching for helper executables.  May contain `$PATH:` which gets
  substituted with the user's PATH except when running a program that may
  be run with elevated privileges in the suid flow.
  Defaults to `$PATH:` followed by standard system paths.
  `${prefix}/libexec/apptainer/bin` is also implied as the first component,
  either as the first directory of `$PATH` if present or simply as the
  first directory if `$PATH` is not included.
  Configuration variables for paths to individual programs that were in
  apptainer.conf (`cryptsetup`, `go`, `ldconfig`, `msquashfs`, `unsquashfs`,
  and `nvidia-container-cli`) have been removed.
- The `--nvccli` option now works without `--fakeroot`.  In that case the
  option can be used with `--writable-tmpfs` instead of `--writable`,
  and `--writable-tmpfs` is implied if neither option is given.
  Note that also `/usr/bin` has to be writable by the user, so without
  `--fakeroot` that probably requires a sandbox image that was built with
  `--fix-perms`.
- The `--nvccli` option now implies `--nv`.
- $HOME is now used to find the user's configuration and cache by default.
  If that is not set it will fall back to the previous behavior of looking
  up the home directory in the password file.  The value of $HOME inside
  the container still defaults to the home directory in the password file
  and can still be overridden by the ``--home`` option.
- When starting a container, if the user has specified the cwd by using
  the `--pwd` flag, if there is a problem an error is returned instead
  of defaulting to a different directory.
- Nesting of bind mounts now works even when a `--bind` option specified
  a different source and destination with a colon between them.  Now the
  APPTAINER_BIND environment variable makes sure the bind source is
  from the bind destination so it will be successfully re-bound into a
  nested apptainer container.
- The warning about more than 50 bind mounts required for an underlay bind
  has been changed to an info message.
- `oci mount` sets `Process.Terminal: true` when creating an OCI `config.json`,
  so that `oci run` provides expected interactive behavior by default.
- The default hostname for `oci mount` containers is now `apptainer` instead of
  `mrsdalloway`.
- systemd is now supported and used as the default cgroups manager. Set
  `systemd cgroups = no` in `apptainer.conf` to manage cgroups directly via
  the cgroupfs.
- Plugins must be compiled from inside the Apptainer source directory,
  and will use the main Apptainer `go.mod` file. Required for Go 1.18
  support.
- Apptainer now requires squashfs-tools >=4.3, which is satisfied by
  current EL / Ubuntu / Debian and other distributions.
- Added a new action flag `--no-eval` which:
  - Prevents shell evaluation of `APPTAINERENV_ / --env / --env-file`
    environment variables as they are injected in the container, to match OCI
    behavior. *Applies to all containers*.
  - Prevents shell evaluation of the values of `CMD / ENTRYPOINT` and command
    line arguments for containers run or built directly from an OCI/Docker
    source. *Applies to newly built containers only, use `apptainer inspect`
    to check version that container was built with*.
- Added `--no-eval` to the list of flags set by the OCI/Docker `--compat` mode.
- `sinit` process has been renamed to `appinit`.
- Added `--keysdir` to `key` command to provide an alternative way of setting
  local keyring path. The existing reading of the keyring path from
  environment variable 'APPTAINER_KEYSDIR' is untouched.
- `apptainer key push` will output the key server's response if included in
  order to help guide users through any identity verification the server may
  require.
- ECL no longer requires verification for all signatures, but only
  when signature verification would alter the expected behavior of the
  list:
  - At least one matching signature included in a whitelist must be
    validated, but other unvalidated signatures do not cause ECL to
    fail.
  - All matching signatures included in a whitestrict must be
    validated, but unvalidated signatures not in the whitestrict do
    not cause ECL to fail.
  - Signature verification is not checked for a blacklist; unvalidated
    signatures can still block execution via ECL, and unvalidated
    signatures not in the blacklist do not cause ECL to fail.
- Improved wildcard matching in the %files directive of build definition
  files by replacing usage of sh with the mvdan.cc library.

### New features / functionalities

- Non-root users can now use `--apply-cgroups` with `run/shell/exec` to limit
  container resource usage on a system using cgroups v2 and the systemd cgroups
  manager.
- Native cgroups v2 resource limits can be specified using the `[unified]` key
  in a cgroups toml file applied via `--apply-cgroups`.
- Added `--cpu*`, `--blkio*`, `--memory*`, `--pids-limit` flags to apply cgroups
  resource limits to a container directly.
- Added instance stats command.
- Added support for a custom hashbang in the `%test` section of an Apptainer
  recipe (akin to the runscript and start sections).
- The `--no-mount` flag & `APPTAINER_NO_MOUNT` env var can now be used to
  disable a `bind path` entry from `apptainer.conf` by specifying the
  absolute path to the destination of the bind.
- Apptainer now supports the `riscv64` architecture.
- `remote add --insecure` may now be used to configure endpoints that are only
  accessible via http. Alternatively the environment variable
  `APPTAINER_ADD_INSECURE` can be set to true to allow http remotes to be
  added without the `--insecure` flag. Specifying https in the remote URI
  overrules both `--insecure` and `APPTAINER_ADD_INSECURE`.
- Gpu flags `--nv` and `--rocm` can now be used from an apptainer nested
  inside another apptainer container.
- Added `--public`, `--secret`, and `--both` flags to the `key remove` command
  to support removing secret keys from the apptainer keyring.
- Debug output can now be enabled by setting the `APPTAINER_DEBUG` env var.
- Debug output is now shown for nested `apptainer` calls, in wrapped
  `unsquashfs` image extraction, and build stages.
- Added EL9 package builds to CI for GitHub releases.
- Added confURL & Include parameters to the Arch packer for alternate
  `pacman.conf` URL and alternate installed (meta)package.

### Bug fixes

- Remove warning message about SINGULARITY and APPTAINER variables having
  different values when the SINGULARITY variable is not set.
- Fixed longstanding bug in the underlay logic when there are nested bind
  points separated by more than one path level, for example `/var` and
  `/var/lib/yum`, and the path didn't exist in the container image.
  The bug only caused an error when there was a directory in the container
  image that didn't exist on the host.
- Add specific error for unreadable image / overlay file.
- Pass through a literal `\n` in host environment variables to the container.
- Allow `newgidmap / newuidmap` that use capabilities instead of setuid root.
- Fix compilation on `mipsel`.
- Fix test code that implied `%test -c <shell>` was supported - it is not.
- Fix loop device creation with loop-control when running inside docker
  containers.
- Fix the issue that the oras protocol would ignore the `--no-https/--nohttps`
  flag.
- Fix oras image push to registries with authorization servers not supporting
  multiple scope query parameter.
- Improved error handling of unsupported password protected PEM files with
  encrypted containers.
- Ensure bootstrap_history directory is populated with previous definition
  files, present in source containers used in a build.

## v1.0.3 - \[2022-07-06\]

### Bug fixes

- Process redirects that can come from sregistry with a `library://` URL.
- Fix `inspect --deffile` and `inspect --all` to correctly show definition
  files in sandbox container images instead of empty output.
  This has a side effect of also fixing the storing of definition files in
  the metadata of sif files built by Apptainer, because that metadata is
  constructed by doing `inspect --all`.

## v1.0.2 - \[2022-05-09\]

### Bug fixes

- Fixed `FATAL` error thrown by user configuration migration code that caused
  users with inaccessible home directories to be unable to use `apptainer`
  commands.
- The Debian package now conflicts with the singularity-container package.
- Do not truncate environment variables with commas.
- Use HEAD request when checking digest of remote OCI image sources, with GET as
  a fall-back. Greatly reduces Apptainer's impact on Docker Hub API limits.

## v1.0.1 - \[2022-03-15\]

### Bug fixes

- Don't prompt for y/n to overwrite an existing file when build is
  called from a non-interactive environment. Fail with an error.
- Preload NSS libraries prior to mountspace name creation to avoid
  circumstances that can cause loading those libraries from the
  container image instead of the host, for example in the startup
  environment.
- Fix race condition where newly created loop devices can sometimes not
  be opened.
- Support nvidia-container-cli v1.8.0 and above, via fix to capability set.

## v1.0.0 - \[2022-03-02\]

### Comparison to SingularityCE

This release has most of the new features, bug fixes, and
changes that went into SingularityCE up through their version 3.9.5,
except where the maintainers of Apptainer disagreed with what went into
SingularityCE since the project fork.  The biggest difference is that
Apptainer does not support the --nvccli option in privileged mode.  This
release also has the additional major feature of instance checkpointing
which isn't in SingularityCE.  Other differences due to re-branding are
in the next section.

### Changes due to the project re-branding

- The primary executable has been changed from `singularity` to `apptainer`.
  However, a `singularity` command symlink alias has been created pointing
  to the `apptainer` command.  The contents of containers are unchanged
  and continue to use the singularity name for startup scripts, etc.
- The configuration directory has changed from `/etc/singularity` to
  `/etc/apptainer` within packages, and the primary configuration
  file name has changed from `singularity.conf` to `apptainer.conf`.
  As long as a `singularity` directory still exists next to an
  `apptainer` directory, running the `apptainer` command will print
  a warning saying that migration is not complete.  If no changes had
  been made to the configuration then an rpm package upgrade should
  automatically remove the old directory, otherwise the system
  administrator needs to take care of migrating the configuration
  and removing the old directory.  Old configuration can be removed
  for a Debian package with `apt-get purge singularity` or
  `dpkg -P singularity`.
- The per-user configuration directory has changed from `~/.singularity`
  to `~/.apptainer`.  The first time the `apptainer` command accesses the
  user configuration directory, relevant configuration is automatically
  imported from the old directory to the new one.
- Environment variables have all been changed to have an `APPTAINER`
  prefix instead of a `SINGULARITY` prefix.  However, `SINGULARITY`
  prefix variables are still recognized.  If only a `SINGULARITY`
  prefix variable exists, a warning will be printed about deprecated
  usage and then the value will be used.  If both prefixes exist and
  the value is the same, no warning is printed; this is the recommended
  method to set environment variables for those who need to support both
  `apptainer` and `singularity`.  If both prefixes exist for the same
  variable and the value is different then a warning is also printed.
- The default SylabsCloud remote endpoint has been removed and replaced
  by one called DefaultRemote which has no defined server for the
  `library://` URI.  The previous default can be restored by following
  the directions in the
  [documentation](https://apptainer.org/docs/user/1.0/endpoint.html#restoring-pre-apptainer-library-behavior).
- The DefaultRemote's key server is `https://keys.openpgp.org`
  instead of the Sylabs key server.
- The `apptainer build --remote` option has been removed because there
  is no standard protocol or non-commercial service that supports it.

### Other changed defaults / behaviours since Singularity 3.8.x

- Auto-generate release assets including the distribution tarball and
  rpm (built on CentOS 7) and deb (built on Debian 11) x86_64 packages.
- LABELs from Docker/OCI images are now inherited. This fixes a longstanding
  regression from Singularity 2.x. Note that you will now need to use `--force`
  in a build to override a label that already exists in the source Docker/OCI
  container.
- Removed `--nonet` flag, which was intended to disable networking for in-VM
  execution, but has no effect.
- `--nohttps` flag has been deprecated in favour of `--no-https`. The old flag
  is still accepted, but will display a deprecation warning.
- Paths for `cryptsetup`, `go`, `ldconfig`, `mksquashfs`, `nvidia-container-cli`,
  `unsquashfs` are now found at build time by `mconfig` and written into
  `apptainer.conf`. The path to these executables can be overridden by
  changing the value in `apptainer.conf`.
- When calling `ldconfig` to find GPU libraries, apptainer will *not* fall back
  to `/sbin/ldconfig` if the configured `ldconfig` errors. If installing in a
  Guix/Nix on environment on top of a standard host distribution you *must* set
  `ldconfig path = /sbin/ldconfig` to use the host distribution `ldconfig` to
  find GPU libraries.
- `--nv` will not call `nvidia-container-cli` to find host libraries, unless
  the new experimental GPU setup flow that employs `nvidia-container-cli`
  for all GPU related operations is enabled (see more below).
- If a container is run with `--nvccli` and `--contain`, only GPU devices
  specified via the `NVIDIA_VISIBLE_DEVICES` environment variable will be
  exposed within the container. Use `NVIDIA_VISIBLE_DEVICES=all` to access all
  GPUs inside a container run with `--nvccli`.  See more on `--nvccli` under
  New features below.
- Example log-plugin rewritten as a CLI callback that can log all commands
  executed, instead of only container execution, and has access to command
  arguments.
- The bundled reference CNI plugins are updated to v1.0.1. The `flannel` plugin
  is no longer included, as it is maintained as a separate plugin at:
  <https://github.com/flannel-io/cni-plugin>. If you use the flannel CNI plugin
  you should install it from this repository.
- Instances are no longer created with an IPC namespace by default. An IPC
  namespace can be specified with the `-i|--ipc` flag.
- The behaviour of the `allow container` directives in `apptainer.conf` has
  been modified, to support more intuitive limitations on the usage of SIF and non-SIF
  container images. If you use these directives, *you may need to make changes
  to apptainer.conf to preserve behaviour*.
  - A new `allow container sif` directive permits or denies usage of
    *unencrypted* SIF images, irrespective of the filesystem(s) inside the SIF.
  - The `allow container encrypted` directive permits or denies usage of SIF
    images with an encrypted root filesystem.
  - The `allow container squashfs/extfs` directives in `apptainer.conf`
    permit or deny usage of bare SquashFS and EXT image files only.
  - The effect of the `allow container dir` directive is unchanged.
- `--bind`, `--nv` and `--rocm` options for `build` command can't be set through
  environment variables `APPTAINER_BIND`, `APPTAINER_BINDPATH`, `APPTAINER_NV`,
  `APPTAINER_ROCM` anymore due to side effects reported by users in this
  [issue](https://github.com/apptainer/singularity/pull/6211),
  they must be explicitly requested via command line.
- Build `--bind` option allows to set multiple bind mounts without specifying
  the `--bind` option for each bindings.
- Honor image binds and user binds in the order they're given instead of
  always doing image binds first.
- Remove subshell overhead when processing large environments on container
  startup.
- `make install` now installs man pages. A separate `make man` is not
  required.  As a consequence, man pages are now included in deb packages.

### New features / functionalities

- Experimental support for checkpointing of instances using DMTCP has been
  added.  Additional flags `--dmtcp-launch` and `--dmtcp-restart` has
  been added to the `apptainer instance start` command, and a `checkpoint`
  command group has been added to manage the checkpoint state.  A new
  `/etc/apptainer/dmtcp-conf.yaml` configuration file is also added.
  Limitations are that it can only work with dynamically linked
  applications and the container has to be based on `glibc`.
- `--writable-tmpfs` can be used with `apptainer build` to run the `%test`
  section of the build with a ephemeral tmpfs overlay, permitting tests that
  write to the container filesystem.
- The `--compat` flag for actions is a new short-hand to enable a number of
  options that increase OCI/Docker compatibility. Infers `--containall,
  --no-init, --no-umask, --writable-tmpfs`. Does not use user, uts, or
  network namespaces as these may not be supported on many installations.
- The experimental `--nvccli` flag will use `nvidia-container-cli` to setup the
  container for Nvidia GPU operation. Apptainer will not bind GPU libraries
  itself. Environment variables that are used with Nvidia's `docker-nvidia`
  runtime to configure GPU visibility / driver capabilities & requirements are
  parsed by the `--nvccli` flag from the environment of the calling user. By
  default, the `compute` and `utility` GPU capabilities are configured. The `use
  nvidia-container-cli` option in `apptainer.conf` can be set to `yes` to
  always use `nvidia-container-cli` when supported.
  `--nvccli` is not supported in the setuid workflow,
  and it requires being used in combination with `--writable` in user
  namespace mode.
  Please see documentation for more details.
- The `--apply-cgroups` flag can be used to apply cgroups resource and device
  restrictions on a system using the v2 unified cgroups hierarchy. The resource
  restrictions must still be specified in the v1 / OCI format, which will be
  translated into v2 cgroups resource restrictions, and eBPF device
  restrictions.
- A new `--mount` flag and `APPTAINER_MOUNT` environment variable can be used
  to specify bind mounts in
  `type=bind,source=<src>,destination=<dst>[,options...]` format. This improves
  CLI compatibility with other runtimes, and allows binding paths containing
  `:` and `,` characters (using CSV style escaping).
- Perform concurrent multi-part downloads for `library://` URIs. Uses 3
  concurrent downloads by default, and is configurable in `apptainer.conf` or
  via environment variables.

### Bug fixes

- The `oci` commands will operate on systems that use the v2 unified cgroups
  hierarchy.
- Ensure invalid values passed to `config global --set` cannot lead to an empty
  configuration file being written.
- `--no-https` now applies to connections made to library services specified
  in `library://<hostname>/...` URIs.
- Ensure `gengodep` in build uses vendor dir when present.
- Correct documentation for sign command r.e. source of key index.
- Restructure loop device discovery to address `EAGAIN` issue.
- Ensure a local build does not fail unnecessarily if a keyserver
  config cannot be retrieved from the remote endpoint.
- Update dependency to correctly unset variables in container startup
  environment processing. Fixes regression introduced in singularity-3.8.5.
- Correct library bindings for `unsquashfs` containment. Fixes errors where
  resolved library filename does not match library filename in binary
  (e.g. EL8, POWER9 with glibc-hwcaps).
- Remove python as a dependency of the debian package.
- Increase the TLS Handshake Timeout for the busybox bootstrap agent in
  build definition files to 60 seconds.
- Add binutils-gold to the build requirements on SUSE rpm builds.

### Changes for Testing / Development

- `E2E_DOCKER_MIRROR` and `E2E_DOCKER_MIRROR_INSECURE` were added to allow
  to use a registry mirror (or a pull through cache).
- A `tools` source directory was added with a Dockerfile for doing local
  e2e testing.<|MERGE_RESOLUTION|>--- conflicted
+++ resolved
@@ -5,7 +5,6 @@
 and re-branded as Apptainer.
 For older changes see the [archived Singularity change log](https://github.com/apptainer/singularity/blob/release-3.8/CHANGELOG.md).
 
-<<<<<<< HEAD
 ## v1.5.x changes
 
 - Update minimum go version to 1.24.2.
@@ -39,10 +38,9 @@
 
 ## v1.4.x changes
 
-Changes since 1.4.3
-=======
+Changes since 1.4.4
+
 ## v1.4.4 - \[2025-10-29\]
->>>>>>> 1324713d
 
 - By applying patches to the bundled fuse2fs, allow again the possibility
   of using a non-writable ext3 image file as an overlay.  Fixes regression
@@ -52,11 +50,7 @@
   instead of silently switching to readonly.
 - Avoid a fatal error when starting fakeroot from suid mode while in an
   NFS directory.
-<<<<<<< HEAD
-- Fix 32-bit builds which was accidentally broken by a library upgrade
-=======
 - Fix 32-bit builds which were accidentally broken by a library upgrade
->>>>>>> 1324713d
   that was done for a minor security issue.
 
 ## v1.4.3 - \[2025-09-29\]
