--- conflicted
+++ resolved
@@ -345,15 +345,11 @@
 
         key = strtok_r(envclone[i], "=", &tok);
 
-<<<<<<< HEAD
-        if ( strcmp(key, "http_proxy") == 0 ) {
-=======
         if ( (strcasecmp(key, "http_proxy")  == 0) ||
              (strcasecmp(key, "https_proxy") == 0) ||
              (strcasecmp(key, "no_proxy")    == 0) ||
              (strcasecmp(key, "all_proxy")   == 0)
            ) {
->>>>>>> 7be9185b
             singularity_message(DEBUG, "Leaving environment variable set: %s\n", key);
         } else {
             singularity_message(DEBUG, "Unsetting environment variable: %s\n", key);
