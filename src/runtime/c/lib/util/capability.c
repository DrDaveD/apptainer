/* 
 * Copyright (c) 2017-2018, SyLabs, Inc. All rights reserved.
 * Copyright (c) 2017, SingularityWare, LLC. All rights reserved.
 * 
 * This software is licensed under a 3-clause BSD license.  Please
 * consult LICENSE file distributed with the sources of this project regarding
 * your rights to use or distribute this software.
 * 
 */

#define _GNU_SOURCE
#include <unistd.h>
#include <sys/syscall.h>

<<<<<<< HEAD
#include "capability.h"
=======
#ifdef SINGULARITY_SECUREBITS
#  include <linux/securebits.h>
#else
#  include "securebits.h"
#endif /* SINGULARITY_SECUREBITS */

#include "file.h"
#include "util.h"
#include "registry.h"
#include "message.h"
#include "config_parser.h"

#ifndef SYSCONFDIR
#error SYSCONFDIR not defined
#endif

#define NO_CAP      100
#define CAPSET_MAX  40

/* Support only 64 bits sets, since kernel 2.6.25 */
#ifdef _LINUX_CAPABILITY_VERSION_3
#  define LINUX_CAPABILITY_VERSION  _LINUX_CAPABILITY_VERSION_3
#elif defined(_LINUX_CAPABILITY_VERSION_2)
#  define LINUX_CAPABILITY_VERSION  _LINUX_CAPABILITY_VERSION_2
#else
#  error Linux 64 bits capability set not supported
#endif /* _LINUX_CAPABILITY_VERSION_3 */

/*
    if uid != 0 -> no capabilities
    if uid = 0 -> root default capabilities
    if uid = 0 and keep_privs -> all capabilities
    if uid = 0 and no_privs -> no capabilities
    if uid = 0 and build stage 2 -> minimal capabilities
*/

static __u32 default_capabilities[] = {
    CAP_SETUID,
    CAP_SETGID,
    CAP_SETPCAP,
    CAP_SETFCAP,
    CAP_SYS_ADMIN,
    CAP_NET_ADMIN,
    CAP_MKNOD,
    CAP_CHOWN,
    CAP_FOWNER,
    CAP_SYS_CHROOT,
    CAP_SYS_PTRACE,
    CAP_DAC_READ_SEARCH,
    CAP_DAC_OVERRIDE,
    CAP_AUDIT_WRITE,
    NO_CAP
};

static __u32 minimal_capabilities[] = {
    CAP_SETUID,
    CAP_SETGID,
    CAP_SETFCAP,
    CAP_CHOWN,
    CAP_FOWNER,
    CAP_SYS_CHROOT,
    CAP_DAC_READ_SEARCH,
    CAP_DAC_OVERRIDE,
    CAP_AUDIT_WRITE,
    NO_CAP
};

enum {
    ROOT_DEFCAPS_FULL,
    ROOT_DEFCAPS_FILE,
    ROOT_DEFCAPS_DEFAULT,
    ROOT_DEFCAPS_NO,
    ROOT_DEFCAPS_ERROR
};

static int get_root_default_capabilities(void) {
    char *value = strdup(singularity_config_get_value(ROOT_DEFAULT_CAPABILITIES));

    if ( value == NULL ) {
        return(ROOT_DEFCAPS_ERROR);
    }

    chomp(value);

    if ( strcmp(value, "full") == 0 ) {
        return(ROOT_DEFCAPS_FULL);
    } else if ( strcmp(value, "file") == 0 ) {
        return(ROOT_DEFCAPS_FILE);
    } else if ( strcmp(value, "default") == 0 ) {
        return(ROOT_DEFCAPS_DEFAULT);
    } else if ( strcmp(value, "no") == 0 ) {
        return(ROOT_DEFCAPS_NO);
    }

    return(ROOT_DEFCAPS_ERROR);
}

static unsigned long long get_current_capabilities(void) {
    int i;
    unsigned long long caps = 0;

    for ( i = CAPSET_MAX - 1; i >= 0; i-- ) {
        if ( prctl(PR_CAPBSET_READ, i) > 0 ) {
            caps |= (1ULL << i);
        }
    }

    return(caps);
}

static char *cap2str(unsigned long long cap) {
    char *str = (char *)calloc(24, sizeof(char *));

    if ( str == NULL ) {
        singularity_message(ERROR, "Failed to allocate 24 memory bytes\n");
        ABORT(255);
    }

    snprintf(str, 23, "%llu", cap);

    return(str);
}

static unsigned long long str2cap(char *value) {
    unsigned long long caps = 0;

    if ( value == NULL ) return(caps);

    errno = 0;
    caps = strtoull(value, NULL, 10);
    if ( errno != 0 ) {
        singularity_message(WARNING, "Can't convert string %s to unsigned long long\n", value);
        caps = 0;
    }

    return(caps);
}
>>>>>>> b3147f43

int capget(cap_user_header_t hdrp, cap_user_data_t datap) {
    return syscall(__NR_capget, hdrp, datap);
}

int capset(cap_user_header_t hdrp, const cap_user_data_t datap) {
    return syscall(__NR_capset, hdrp, datap);
<<<<<<< HEAD
=======
}

static int singularity_capability_keep_privs(void) {
    if ( getuid() == 0 && singularity_registry_get("KEEP_PRIVS") != NULL ) {
        return(1);
    }
    return(0);
}

static int singularity_capability_no_privs(void) {
    if ( getuid() == 0 && singularity_registry_get("NO_PRIVS") != NULL ) {
        return(1);
    }
    return(0);
}

static void singularity_capability_set_securebits(int bits) {
    int current_bits = prctl(PR_GET_SECUREBITS);

    if ( current_bits < 0 ) {
        singularity_message(ERROR, "Failed to read securebits\n");
        ABORT(255);
    }

    if ( ! (current_bits & SECBIT_NO_SETUID_FIXUP_LOCKED) ) {
        if ( singularity_capability_keep_privs() == 1 ) {
            return;
        }

        if ( getuid() == 0 ) {
            bits &= ~(SECBIT_NOROOT|SECBIT_NOROOT_LOCKED);
        }

        if ( prctl(PR_SET_SECUREBITS, bits) < 0 ) {
            singularity_message(ERROR, "Failed to set securebits\n");
            ABORT(255);
        }
    }
}

void singularity_capability_keep(void) {
    singularity_capability_set_securebits(SECBIT_NO_SETUID_FIXUP);
}

void singularity_capability_set_effective(void) {
    struct __user_cap_header_struct header;
    struct __user_cap_data_struct data[2];

    singularity_message(DEBUG, "Set effective/permitted capabilities for current processus\n");

    header.version = LINUX_CAPABILITY_VERSION;
    header.pid = getpid();

    if ( capget(&header, data) < 0 ) {
        singularity_message(ERROR, "Failed to get processus capabilities\n");
        ABORT(255);
    }

#ifdef USER_CAPABILITIES
    data[1].permitted = data[1].inheritable;
    data[0].permitted = data[0].inheritable;

    data[1].effective = 0;
    data[0].effective = 0;
#else
    data[1].permitted = data[1].effective = data[1].inheritable;
    data[0].permitted = data[0].effective = data[0].inheritable;
#endif

    if ( capset(&header, data) < 0 ) {
        singularity_message(ERROR, "Failed to set processus capabilities\n");
        ABORT(255);
    }
}

static void singularity_capability_set(unsigned long long capabilities) {
    __u32 caps_index;
    __u32 last_cap;
    struct __user_cap_header_struct header;
    struct __user_cap_data_struct data[2];

    singularity_message(DEBUG, "Entering in a restricted capability set\n");

    header.version = LINUX_CAPABILITY_VERSION;
    header.pid = getpid();

    if ( capget(&header, data) < 0 ) {
        singularity_message(ERROR, "Failed to get processus capabilities\n");
        ABORT(255);
    }

    // We can't rely on CAP_LAST_CAP if singularity is compiled in a container by
    // example, host is ubuntu with a recent kernel and container is a centos 6
    // container, so CAP_LAST_CAP could be less than CAP_LAST_CAP host and we could
    // forget to drop some capabilities

    singularity_message(DEBUG, "Determining highest capability of the running process\n");

    /* read bounding set */
    for ( last_cap = CAPSET_MAX; ; last_cap-- ) {
        if ( prctl(PR_CAPBSET_READ, last_cap) > 0 || last_cap == 0 ) {
            break;
        }
    }

    singularity_message(DEBUG, "Dropping capabilities in bounding set\n");
    for ( caps_index = 0; caps_index <= last_cap; caps_index++ ) {
        if ( !(capabilities & (1ULL << caps_index)) ) {
            if ( prctl(PR_CAPBSET_DROP, caps_index) < 0 ) {
                singularity_message(ERROR, "Failed to drop bounding capabilities set\n");
                ABORT(255);
            }
        }
    }

    data[1].inheritable = (__u32)(capabilities >> 32);
    data[0].inheritable = (__u32)(capabilities & 0xFFFFFFFF);

    if ( capset(&header, data) < 0 ) {
        singularity_message(ERROR, "Failed to set processus capabilities\n");
        ABORT(255);
    }

#ifdef USER_CAPABILITIES
    // set ambient capabilities if supported
    if ( singularity_config_get_bool(ALLOW_USER_CAPABILITIES) ) {
        int i;
        for (i = 0; i <= CAPSET_MAX; i++ ) {
            if ( (capabilities & (1ULL << i)) ) {
                singularity_message(DEBUG, "Set ambient cap %d\n", i);
                if ( prctl(PR_CAP_AMBIENT, PR_CAP_AMBIENT_RAISE, i, 0, 0) < 0 ) {
                    singularity_message(ERROR, "Failed to set ambient capability\n");
                    ABORT(255);
                }
            }
        }
    }
#endif /* USER_CAPABILITIES */
}

static unsigned long long get_capabilities_from_file(char *ftype, char *id) {
    unsigned long long caps = 0;
    FILE *file = NULL;
    char strcap[24];
    static char path[PATH_MAX];

    singularity_message(DEBUG, "Get capabilities from file for %s %s\n", ftype, id);

    memset(strcap, 0, 24);
    memset(path, 0, PATH_MAX);

    snprintf(path, PATH_MAX-1, SYSCONFDIR "/singularity/capabilities/%s.%s", ftype, id); // Flawfinder: ignore

    file = fopen(path, "r");
    if ( file == NULL ) {
        singularity_message(DEBUG, "Fail to open %s: %s\n", path, strerror(errno));
        return(caps);
    }

    if ( fgets(strcap, 23, file) == NULL ) {
        singularity_message(DEBUG, "Fail to read %s content: %s\n", path, strerror(errno));
        return(caps);
    }

    caps = str2cap(strcap);
    return(caps);
}

static unsigned long long get_user_file_capabilities(void) {
    unsigned long long caps = 0;
    uid_t uid = getuid();
    struct passwd *pw;

    pw = getpwuid(uid);
    if ( pw == NULL ) {
        singularity_message(ERROR, "Failed to retrieve password file entry for uid %d\n", uid);
        ABORT(255);
    }

    caps = get_capabilities_from_file("user", pw->pw_name);
    return(caps);
}

unsigned long long get_group_file_capabilities(void) {
    unsigned long long caps = 0;
    gid_t *gids = NULL;
    int i, count = getgroups(0, NULL);

    if ( count > NGROUPS_MAX ) {
        singularity_message(ERROR, "Number of user group\n");
        ABORT(255);
    }

    gids = (gid_t *)calloc(count, sizeof(gid_t));
    if ( gids == NULL ) {
        singularity_message(ERROR, "Failed to allocate memory for user groups\n");
        ABORT(255);
    }

    if ( getgroups(count, gids) < 0 ) {
        singularity_message(ERROR, "Failed to retrieve user group\n");
        ABORT(255);
    }

    for ( i = count - 1; i >= 0; i-- ) {
        struct group *gr = getgrgid(gids[i]);

        if ( gr == NULL ) {
            singularity_message(ERROR, "Failed to retrieve group file entry for gid %d\n", gids[i]);
            ABORT(255);
        }
        caps |= get_capabilities_from_file("group", gr->gr_name);
    }

    free(gids);

    return(caps);
}

static unsigned long long setup_user_capabilities(void) {
    unsigned long long caps = 0;

#ifdef USER_CAPABILITIES
    if ( singularity_config_get_bool(ALLOW_USER_CAPABILITIES) ) {
        unsigned long long tcaps = str2cap(singularity_registry_get("ADD_CAPS"));
        caps |= get_user_file_capabilities();
        caps |= get_group_file_capabilities();
        caps = tcaps & caps;
        singularity_registry_set("ADD_CAPS", cap2str(caps));
        envar_set("SINGULARITY_ADD_CAPS", singularity_registry_get("ADD_CAPS"), 1);
    } else {
        envar_set("SINGULARITY_ADD_CAPS", "0", 1);
    }
#else
    if ( singularity_config_get_bool(ALLOW_USER_CAPABILITIES) ) {
        singularity_message(WARNING, "User capabilities are not supported by your kernel\n");
        envar_set("SINGULARITY_ADD_CAPS", "0", 1);
    }
#endif

    return(caps);
}

static int setup_capabilities(void) {
    int root_default_caps = get_root_default_capabilities();

    if ( getuid() == 0 ) {
        if ( singularity_config_get_bool(ALLOW_ROOT_CAPABILITIES) <= 0 ) {
            singularity_registry_set("ADD_CAPS", NULL);
            unsetenv("SINGULARITY_ADD_CAPS");
            unsetenv("SINGULARITY_DROP_CAPS");
            singularity_registry_set("DROP_CAPS", NULL);
            unsetenv("SINGULARITY_NO_PRIVS");
            singularity_registry_set("NO_PRIVS", NULL);
            unsetenv("SINGULARITY_KEEP_PRIVS");
            singularity_registry_set("KEEP_PRIVS", NULL);
        }

        if ( root_default_caps == ROOT_DEFCAPS_ERROR ) {
            singularity_message(WARNING, "root default capabilities value in configuration is unknown, set to no\n");
            singularity_registry_set("NO_PRIVS", "1");
            singularity_registry_set("KEEP_PRIVS", NULL);

            unsetenv("SINGULARITY_KEEP_PRIVS");
            envar_set("SINGULARITY_NO_PRIVS", "1", 1);
        } else if ( root_default_caps == ROOT_DEFCAPS_FULL || singularity_capability_keep_privs() ) {
            unsigned long long caps = get_current_capabilities();
            if ( singularity_registry_get("NO_PRIVS") == NULL ) {
                singularity_registry_set("KEEP_PRIVS", "1");
                envar_set("SINGULARITY_KEEP_PRIVS", "1", 1);
                singularity_registry_set("ADD_CAPS", cap2str(caps));
                envar_set("SINGULARITY_ADD_CAPS", singularity_registry_get("ADD_CAPS"), 1);
            } else {
                envar_set("SINGULARITY_NO_PRIVS", "1", 1);
                unsetenv("SINGULARITY_KEEP_PRIVS");
                envar_set("SINGULARITY_ADD_CAPS", singularity_registry_get("ADD_CAPS"), 1);
            }
        } else if ( root_default_caps == ROOT_DEFCAPS_FILE ) {
            unsigned long long filecap = get_user_file_capabilities();

            if ( singularity_registry_get("ADD_CAPS") == NULL ) {
                if ( ! singularity_capability_no_privs() ) {
                    singularity_registry_set("ADD_CAPS", cap2str(filecap));
                }
            } else {
                unsigned long long envcap = str2cap(singularity_registry_get("ADD_CAPS"));
                if ( ! singularity_capability_no_privs() ) {
                    singularity_registry_set("ADD_CAPS", cap2str(envcap | filecap));
                }
            }
            envar_set("SINGULARITY_ADD_CAPS", singularity_registry_get("ADD_CAPS"), 1);

            if ( ! singularity_capability_keep_privs() ) {
                singularity_registry_set("NO_PRIVS", "1");
                envar_set("SINGULARITY_NO_PRIVS", "1", 1);
            }
        } else if ( root_default_caps == ROOT_DEFCAPS_NO ) {
            if ( ! singularity_capability_keep_privs() ) {
                singularity_registry_set("NO_PRIVS", "1");
                envar_set("SINGULARITY_NO_PRIVS", "1", 1);
            }
        }
    } else {
        setup_user_capabilities();
    }

    envar_set("SINGULARITY_ROOT_DEFAULT_CAPS", int2str(root_default_caps), 1);
    return(root_default_caps);
}

void singularity_capability_init(void) {
    setup_capabilities();

    if ( ! singularity_capability_keep_privs() ) {
        if ( singularity_registry_get("ADD_CAPS") ) {
            unsigned long long capabilities = str2cap(singularity_registry_get("ADD_CAPS"));
            unsigned long long final = array2cap(default_capabilities) | capabilities;

            singularity_capability_set(final);
        } else {
            singularity_capability_set(array2cap(default_capabilities));
        }
    }
}

/* for mount command */
void singularity_capability_init_default(void) {
    singularity_capability_set(array2cap(default_capabilities));
    envar_set("SINGULARITY_ROOT_DEFAULT_CAPS", int2str(ROOT_DEFCAPS_DEFAULT), 1);
    unsetenv("SINGULARITY_ADD_CAPS");
    unsetenv("SINGULARITY_DROP_CAPS");
    unsetenv("SINGULARITY_NO_PRIVS");
    unsetenv("SINGULARITY_KEEP_PRIVS");
}

/* for build stage 2 */
void singularity_capability_init_minimal(void) {
    singularity_capability_set(array2cap(minimal_capabilities));
    unsetenv("SINGULARITY_ADD_CAPS");
    unsetenv("SINGULARITY_DROP_CAPS");
    unsetenv("SINGULARITY_NO_PRIVS");
    unsetenv("SINGULARITY_KEEP_PRIVS");
}

void singularity_capability_drop(void) {
    long int root_default_caps;
    int root_user = (getuid() == 0) ? 1 : 0;

    if ( singularity_registry_get("ROOT_DEFAULT_CAPS") == NULL ) {
        root_default_caps = setup_capabilities();
    } else {
        if ( str2int(singularity_registry_get("ROOT_DEFAULT_CAPS"), &root_default_caps) == -1 ) {
            singularity_message(ERROR, "Failed to get root default capabilities via environment variable\n");
            ABORT(255);
        }
    }

    if ( singularity_capability_keep_privs() ) {
        unsigned long long capabilities = str2cap(singularity_registry_get("ADD_CAPS"));
        singularity_capability_set(capabilities);
    }

    if ( singularity_capability_no_privs() || ( ! singularity_capability_keep_privs() && ! root_user ) ) {
        singularity_message(DEBUG, "Set capabilities\n");
        unsigned long long capabilities = str2cap(singularity_registry_get("ADD_CAPS"));
        singularity_capability_set(capabilities);
    }
    if ( singularity_registry_get("DROP_CAPS") ) {
        singularity_message(DEBUG, "Drop capabilities requested by user\n");
        unsigned long long capabilities = str2cap(singularity_registry_get("DROP_CAPS"));
        unsigned long long current = get_current_capabilities();

        current &= ~capabilities;

        singularity_capability_set(current);
    }
    singularity_capability_set_securebits(SECURE_ALL_BITS|SECURE_ALL_LOCKS);
    singularity_capability_set_effective();
>>>>>>> b3147f43
}<|MERGE_RESOLUTION|>--- conflicted
+++ resolved
@@ -12,147 +12,7 @@
 #include <unistd.h>
 #include <sys/syscall.h>
 
-<<<<<<< HEAD
 #include "capability.h"
-=======
-#ifdef SINGULARITY_SECUREBITS
-#  include <linux/securebits.h>
-#else
-#  include "securebits.h"
-#endif /* SINGULARITY_SECUREBITS */
-
-#include "file.h"
-#include "util.h"
-#include "registry.h"
-#include "message.h"
-#include "config_parser.h"
-
-#ifndef SYSCONFDIR
-#error SYSCONFDIR not defined
-#endif
-
-#define NO_CAP      100
-#define CAPSET_MAX  40
-
-/* Support only 64 bits sets, since kernel 2.6.25 */
-#ifdef _LINUX_CAPABILITY_VERSION_3
-#  define LINUX_CAPABILITY_VERSION  _LINUX_CAPABILITY_VERSION_3
-#elif defined(_LINUX_CAPABILITY_VERSION_2)
-#  define LINUX_CAPABILITY_VERSION  _LINUX_CAPABILITY_VERSION_2
-#else
-#  error Linux 64 bits capability set not supported
-#endif /* _LINUX_CAPABILITY_VERSION_3 */
-
-/*
-    if uid != 0 -> no capabilities
-    if uid = 0 -> root default capabilities
-    if uid = 0 and keep_privs -> all capabilities
-    if uid = 0 and no_privs -> no capabilities
-    if uid = 0 and build stage 2 -> minimal capabilities
-*/
-
-static __u32 default_capabilities[] = {
-    CAP_SETUID,
-    CAP_SETGID,
-    CAP_SETPCAP,
-    CAP_SETFCAP,
-    CAP_SYS_ADMIN,
-    CAP_NET_ADMIN,
-    CAP_MKNOD,
-    CAP_CHOWN,
-    CAP_FOWNER,
-    CAP_SYS_CHROOT,
-    CAP_SYS_PTRACE,
-    CAP_DAC_READ_SEARCH,
-    CAP_DAC_OVERRIDE,
-    CAP_AUDIT_WRITE,
-    NO_CAP
-};
-
-static __u32 minimal_capabilities[] = {
-    CAP_SETUID,
-    CAP_SETGID,
-    CAP_SETFCAP,
-    CAP_CHOWN,
-    CAP_FOWNER,
-    CAP_SYS_CHROOT,
-    CAP_DAC_READ_SEARCH,
-    CAP_DAC_OVERRIDE,
-    CAP_AUDIT_WRITE,
-    NO_CAP
-};
-
-enum {
-    ROOT_DEFCAPS_FULL,
-    ROOT_DEFCAPS_FILE,
-    ROOT_DEFCAPS_DEFAULT,
-    ROOT_DEFCAPS_NO,
-    ROOT_DEFCAPS_ERROR
-};
-
-static int get_root_default_capabilities(void) {
-    char *value = strdup(singularity_config_get_value(ROOT_DEFAULT_CAPABILITIES));
-
-    if ( value == NULL ) {
-        return(ROOT_DEFCAPS_ERROR);
-    }
-
-    chomp(value);
-
-    if ( strcmp(value, "full") == 0 ) {
-        return(ROOT_DEFCAPS_FULL);
-    } else if ( strcmp(value, "file") == 0 ) {
-        return(ROOT_DEFCAPS_FILE);
-    } else if ( strcmp(value, "default") == 0 ) {
-        return(ROOT_DEFCAPS_DEFAULT);
-    } else if ( strcmp(value, "no") == 0 ) {
-        return(ROOT_DEFCAPS_NO);
-    }
-
-    return(ROOT_DEFCAPS_ERROR);
-}
-
-static unsigned long long get_current_capabilities(void) {
-    int i;
-    unsigned long long caps = 0;
-
-    for ( i = CAPSET_MAX - 1; i >= 0; i-- ) {
-        if ( prctl(PR_CAPBSET_READ, i) > 0 ) {
-            caps |= (1ULL << i);
-        }
-    }
-
-    return(caps);
-}
-
-static char *cap2str(unsigned long long cap) {
-    char *str = (char *)calloc(24, sizeof(char *));
-
-    if ( str == NULL ) {
-        singularity_message(ERROR, "Failed to allocate 24 memory bytes\n");
-        ABORT(255);
-    }
-
-    snprintf(str, 23, "%llu", cap);
-
-    return(str);
-}
-
-static unsigned long long str2cap(char *value) {
-    unsigned long long caps = 0;
-
-    if ( value == NULL ) return(caps);
-
-    errno = 0;
-    caps = strtoull(value, NULL, 10);
-    if ( errno != 0 ) {
-        singularity_message(WARNING, "Can't convert string %s to unsigned long long\n", value);
-        caps = 0;
-    }
-
-    return(caps);
-}
->>>>>>> b3147f43
 
 int capget(cap_user_header_t hdrp, cap_user_data_t datap) {
     return syscall(__NR_capget, hdrp, datap);
@@ -160,385 +20,4 @@
 
 int capset(cap_user_header_t hdrp, const cap_user_data_t datap) {
     return syscall(__NR_capset, hdrp, datap);
-<<<<<<< HEAD
-=======
-}
-
-static int singularity_capability_keep_privs(void) {
-    if ( getuid() == 0 && singularity_registry_get("KEEP_PRIVS") != NULL ) {
-        return(1);
-    }
-    return(0);
-}
-
-static int singularity_capability_no_privs(void) {
-    if ( getuid() == 0 && singularity_registry_get("NO_PRIVS") != NULL ) {
-        return(1);
-    }
-    return(0);
-}
-
-static void singularity_capability_set_securebits(int bits) {
-    int current_bits = prctl(PR_GET_SECUREBITS);
-
-    if ( current_bits < 0 ) {
-        singularity_message(ERROR, "Failed to read securebits\n");
-        ABORT(255);
-    }
-
-    if ( ! (current_bits & SECBIT_NO_SETUID_FIXUP_LOCKED) ) {
-        if ( singularity_capability_keep_privs() == 1 ) {
-            return;
-        }
-
-        if ( getuid() == 0 ) {
-            bits &= ~(SECBIT_NOROOT|SECBIT_NOROOT_LOCKED);
-        }
-
-        if ( prctl(PR_SET_SECUREBITS, bits) < 0 ) {
-            singularity_message(ERROR, "Failed to set securebits\n");
-            ABORT(255);
-        }
-    }
-}
-
-void singularity_capability_keep(void) {
-    singularity_capability_set_securebits(SECBIT_NO_SETUID_FIXUP);
-}
-
-void singularity_capability_set_effective(void) {
-    struct __user_cap_header_struct header;
-    struct __user_cap_data_struct data[2];
-
-    singularity_message(DEBUG, "Set effective/permitted capabilities for current processus\n");
-
-    header.version = LINUX_CAPABILITY_VERSION;
-    header.pid = getpid();
-
-    if ( capget(&header, data) < 0 ) {
-        singularity_message(ERROR, "Failed to get processus capabilities\n");
-        ABORT(255);
-    }
-
-#ifdef USER_CAPABILITIES
-    data[1].permitted = data[1].inheritable;
-    data[0].permitted = data[0].inheritable;
-
-    data[1].effective = 0;
-    data[0].effective = 0;
-#else
-    data[1].permitted = data[1].effective = data[1].inheritable;
-    data[0].permitted = data[0].effective = data[0].inheritable;
-#endif
-
-    if ( capset(&header, data) < 0 ) {
-        singularity_message(ERROR, "Failed to set processus capabilities\n");
-        ABORT(255);
-    }
-}
-
-static void singularity_capability_set(unsigned long long capabilities) {
-    __u32 caps_index;
-    __u32 last_cap;
-    struct __user_cap_header_struct header;
-    struct __user_cap_data_struct data[2];
-
-    singularity_message(DEBUG, "Entering in a restricted capability set\n");
-
-    header.version = LINUX_CAPABILITY_VERSION;
-    header.pid = getpid();
-
-    if ( capget(&header, data) < 0 ) {
-        singularity_message(ERROR, "Failed to get processus capabilities\n");
-        ABORT(255);
-    }
-
-    // We can't rely on CAP_LAST_CAP if singularity is compiled in a container by
-    // example, host is ubuntu with a recent kernel and container is a centos 6
-    // container, so CAP_LAST_CAP could be less than CAP_LAST_CAP host and we could
-    // forget to drop some capabilities
-
-    singularity_message(DEBUG, "Determining highest capability of the running process\n");
-
-    /* read bounding set */
-    for ( last_cap = CAPSET_MAX; ; last_cap-- ) {
-        if ( prctl(PR_CAPBSET_READ, last_cap) > 0 || last_cap == 0 ) {
-            break;
-        }
-    }
-
-    singularity_message(DEBUG, "Dropping capabilities in bounding set\n");
-    for ( caps_index = 0; caps_index <= last_cap; caps_index++ ) {
-        if ( !(capabilities & (1ULL << caps_index)) ) {
-            if ( prctl(PR_CAPBSET_DROP, caps_index) < 0 ) {
-                singularity_message(ERROR, "Failed to drop bounding capabilities set\n");
-                ABORT(255);
-            }
-        }
-    }
-
-    data[1].inheritable = (__u32)(capabilities >> 32);
-    data[0].inheritable = (__u32)(capabilities & 0xFFFFFFFF);
-
-    if ( capset(&header, data) < 0 ) {
-        singularity_message(ERROR, "Failed to set processus capabilities\n");
-        ABORT(255);
-    }
-
-#ifdef USER_CAPABILITIES
-    // set ambient capabilities if supported
-    if ( singularity_config_get_bool(ALLOW_USER_CAPABILITIES) ) {
-        int i;
-        for (i = 0; i <= CAPSET_MAX; i++ ) {
-            if ( (capabilities & (1ULL << i)) ) {
-                singularity_message(DEBUG, "Set ambient cap %d\n", i);
-                if ( prctl(PR_CAP_AMBIENT, PR_CAP_AMBIENT_RAISE, i, 0, 0) < 0 ) {
-                    singularity_message(ERROR, "Failed to set ambient capability\n");
-                    ABORT(255);
-                }
-            }
-        }
-    }
-#endif /* USER_CAPABILITIES */
-}
-
-static unsigned long long get_capabilities_from_file(char *ftype, char *id) {
-    unsigned long long caps = 0;
-    FILE *file = NULL;
-    char strcap[24];
-    static char path[PATH_MAX];
-
-    singularity_message(DEBUG, "Get capabilities from file for %s %s\n", ftype, id);
-
-    memset(strcap, 0, 24);
-    memset(path, 0, PATH_MAX);
-
-    snprintf(path, PATH_MAX-1, SYSCONFDIR "/singularity/capabilities/%s.%s", ftype, id); // Flawfinder: ignore
-
-    file = fopen(path, "r");
-    if ( file == NULL ) {
-        singularity_message(DEBUG, "Fail to open %s: %s\n", path, strerror(errno));
-        return(caps);
-    }
-
-    if ( fgets(strcap, 23, file) == NULL ) {
-        singularity_message(DEBUG, "Fail to read %s content: %s\n", path, strerror(errno));
-        return(caps);
-    }
-
-    caps = str2cap(strcap);
-    return(caps);
-}
-
-static unsigned long long get_user_file_capabilities(void) {
-    unsigned long long caps = 0;
-    uid_t uid = getuid();
-    struct passwd *pw;
-
-    pw = getpwuid(uid);
-    if ( pw == NULL ) {
-        singularity_message(ERROR, "Failed to retrieve password file entry for uid %d\n", uid);
-        ABORT(255);
-    }
-
-    caps = get_capabilities_from_file("user", pw->pw_name);
-    return(caps);
-}
-
-unsigned long long get_group_file_capabilities(void) {
-    unsigned long long caps = 0;
-    gid_t *gids = NULL;
-    int i, count = getgroups(0, NULL);
-
-    if ( count > NGROUPS_MAX ) {
-        singularity_message(ERROR, "Number of user group\n");
-        ABORT(255);
-    }
-
-    gids = (gid_t *)calloc(count, sizeof(gid_t));
-    if ( gids == NULL ) {
-        singularity_message(ERROR, "Failed to allocate memory for user groups\n");
-        ABORT(255);
-    }
-
-    if ( getgroups(count, gids) < 0 ) {
-        singularity_message(ERROR, "Failed to retrieve user group\n");
-        ABORT(255);
-    }
-
-    for ( i = count - 1; i >= 0; i-- ) {
-        struct group *gr = getgrgid(gids[i]);
-
-        if ( gr == NULL ) {
-            singularity_message(ERROR, "Failed to retrieve group file entry for gid %d\n", gids[i]);
-            ABORT(255);
-        }
-        caps |= get_capabilities_from_file("group", gr->gr_name);
-    }
-
-    free(gids);
-
-    return(caps);
-}
-
-static unsigned long long setup_user_capabilities(void) {
-    unsigned long long caps = 0;
-
-#ifdef USER_CAPABILITIES
-    if ( singularity_config_get_bool(ALLOW_USER_CAPABILITIES) ) {
-        unsigned long long tcaps = str2cap(singularity_registry_get("ADD_CAPS"));
-        caps |= get_user_file_capabilities();
-        caps |= get_group_file_capabilities();
-        caps = tcaps & caps;
-        singularity_registry_set("ADD_CAPS", cap2str(caps));
-        envar_set("SINGULARITY_ADD_CAPS", singularity_registry_get("ADD_CAPS"), 1);
-    } else {
-        envar_set("SINGULARITY_ADD_CAPS", "0", 1);
-    }
-#else
-    if ( singularity_config_get_bool(ALLOW_USER_CAPABILITIES) ) {
-        singularity_message(WARNING, "User capabilities are not supported by your kernel\n");
-        envar_set("SINGULARITY_ADD_CAPS", "0", 1);
-    }
-#endif
-
-    return(caps);
-}
-
-static int setup_capabilities(void) {
-    int root_default_caps = get_root_default_capabilities();
-
-    if ( getuid() == 0 ) {
-        if ( singularity_config_get_bool(ALLOW_ROOT_CAPABILITIES) <= 0 ) {
-            singularity_registry_set("ADD_CAPS", NULL);
-            unsetenv("SINGULARITY_ADD_CAPS");
-            unsetenv("SINGULARITY_DROP_CAPS");
-            singularity_registry_set("DROP_CAPS", NULL);
-            unsetenv("SINGULARITY_NO_PRIVS");
-            singularity_registry_set("NO_PRIVS", NULL);
-            unsetenv("SINGULARITY_KEEP_PRIVS");
-            singularity_registry_set("KEEP_PRIVS", NULL);
-        }
-
-        if ( root_default_caps == ROOT_DEFCAPS_ERROR ) {
-            singularity_message(WARNING, "root default capabilities value in configuration is unknown, set to no\n");
-            singularity_registry_set("NO_PRIVS", "1");
-            singularity_registry_set("KEEP_PRIVS", NULL);
-
-            unsetenv("SINGULARITY_KEEP_PRIVS");
-            envar_set("SINGULARITY_NO_PRIVS", "1", 1);
-        } else if ( root_default_caps == ROOT_DEFCAPS_FULL || singularity_capability_keep_privs() ) {
-            unsigned long long caps = get_current_capabilities();
-            if ( singularity_registry_get("NO_PRIVS") == NULL ) {
-                singularity_registry_set("KEEP_PRIVS", "1");
-                envar_set("SINGULARITY_KEEP_PRIVS", "1", 1);
-                singularity_registry_set("ADD_CAPS", cap2str(caps));
-                envar_set("SINGULARITY_ADD_CAPS", singularity_registry_get("ADD_CAPS"), 1);
-            } else {
-                envar_set("SINGULARITY_NO_PRIVS", "1", 1);
-                unsetenv("SINGULARITY_KEEP_PRIVS");
-                envar_set("SINGULARITY_ADD_CAPS", singularity_registry_get("ADD_CAPS"), 1);
-            }
-        } else if ( root_default_caps == ROOT_DEFCAPS_FILE ) {
-            unsigned long long filecap = get_user_file_capabilities();
-
-            if ( singularity_registry_get("ADD_CAPS") == NULL ) {
-                if ( ! singularity_capability_no_privs() ) {
-                    singularity_registry_set("ADD_CAPS", cap2str(filecap));
-                }
-            } else {
-                unsigned long long envcap = str2cap(singularity_registry_get("ADD_CAPS"));
-                if ( ! singularity_capability_no_privs() ) {
-                    singularity_registry_set("ADD_CAPS", cap2str(envcap | filecap));
-                }
-            }
-            envar_set("SINGULARITY_ADD_CAPS", singularity_registry_get("ADD_CAPS"), 1);
-
-            if ( ! singularity_capability_keep_privs() ) {
-                singularity_registry_set("NO_PRIVS", "1");
-                envar_set("SINGULARITY_NO_PRIVS", "1", 1);
-            }
-        } else if ( root_default_caps == ROOT_DEFCAPS_NO ) {
-            if ( ! singularity_capability_keep_privs() ) {
-                singularity_registry_set("NO_PRIVS", "1");
-                envar_set("SINGULARITY_NO_PRIVS", "1", 1);
-            }
-        }
-    } else {
-        setup_user_capabilities();
-    }
-
-    envar_set("SINGULARITY_ROOT_DEFAULT_CAPS", int2str(root_default_caps), 1);
-    return(root_default_caps);
-}
-
-void singularity_capability_init(void) {
-    setup_capabilities();
-
-    if ( ! singularity_capability_keep_privs() ) {
-        if ( singularity_registry_get("ADD_CAPS") ) {
-            unsigned long long capabilities = str2cap(singularity_registry_get("ADD_CAPS"));
-            unsigned long long final = array2cap(default_capabilities) | capabilities;
-
-            singularity_capability_set(final);
-        } else {
-            singularity_capability_set(array2cap(default_capabilities));
-        }
-    }
-}
-
-/* for mount command */
-void singularity_capability_init_default(void) {
-    singularity_capability_set(array2cap(default_capabilities));
-    envar_set("SINGULARITY_ROOT_DEFAULT_CAPS", int2str(ROOT_DEFCAPS_DEFAULT), 1);
-    unsetenv("SINGULARITY_ADD_CAPS");
-    unsetenv("SINGULARITY_DROP_CAPS");
-    unsetenv("SINGULARITY_NO_PRIVS");
-    unsetenv("SINGULARITY_KEEP_PRIVS");
-}
-
-/* for build stage 2 */
-void singularity_capability_init_minimal(void) {
-    singularity_capability_set(array2cap(minimal_capabilities));
-    unsetenv("SINGULARITY_ADD_CAPS");
-    unsetenv("SINGULARITY_DROP_CAPS");
-    unsetenv("SINGULARITY_NO_PRIVS");
-    unsetenv("SINGULARITY_KEEP_PRIVS");
-}
-
-void singularity_capability_drop(void) {
-    long int root_default_caps;
-    int root_user = (getuid() == 0) ? 1 : 0;
-
-    if ( singularity_registry_get("ROOT_DEFAULT_CAPS") == NULL ) {
-        root_default_caps = setup_capabilities();
-    } else {
-        if ( str2int(singularity_registry_get("ROOT_DEFAULT_CAPS"), &root_default_caps) == -1 ) {
-            singularity_message(ERROR, "Failed to get root default capabilities via environment variable\n");
-            ABORT(255);
-        }
-    }
-
-    if ( singularity_capability_keep_privs() ) {
-        unsigned long long capabilities = str2cap(singularity_registry_get("ADD_CAPS"));
-        singularity_capability_set(capabilities);
-    }
-
-    if ( singularity_capability_no_privs() || ( ! singularity_capability_keep_privs() && ! root_user ) ) {
-        singularity_message(DEBUG, "Set capabilities\n");
-        unsigned long long capabilities = str2cap(singularity_registry_get("ADD_CAPS"));
-        singularity_capability_set(capabilities);
-    }
-    if ( singularity_registry_get("DROP_CAPS") ) {
-        singularity_message(DEBUG, "Drop capabilities requested by user\n");
-        unsigned long long capabilities = str2cap(singularity_registry_get("DROP_CAPS"));
-        unsigned long long current = get_current_capabilities();
-
-        current &= ~capabilities;
-
-        singularity_capability_set(current);
-    }
-    singularity_capability_set_securebits(SECURE_ALL_BITS|SECURE_ALL_LOCKS);
-    singularity_capability_set_effective();
->>>>>>> b3147f43
 }