// Copyright (c) 2018, Sylabs Inc. All rights reserved.
// This software is licensed under a 3-clause BSD license. Please consult the
// LICENSE.md file distributed with the sources of this project regarding your
// rights to use or distribute this software.

package server

import (
	"fmt"
	"os"
	"runtime"
	"strconv"
	"strings"
	"syscall"

	"github.com/singularityware/singularity/src/pkg/util/mainthread"

	"github.com/singularityware/singularity/src/pkg/sylog"
	"github.com/singularityware/singularity/src/pkg/util/loop"
	args "github.com/singularityware/singularity/src/runtime/engines/singularity/rpc"
)

// Methods is a receiver type
type Methods int

// Mount performs a mount with the specified arguments
func (t *Methods) Mount(arguments *args.MountArgs, reply *int) (err error) {
	mainthread.Execute(func() {
		err = syscall.Mount(arguments.Source, arguments.Target, arguments.Filesystem, arguments.Mountflags, arguments.Data)
	})
	return err
}

// Mkdir performs a mkdir with the specified arguments
func (t *Methods) Mkdir(arguments *args.MkdirArgs, reply *int) (err error) {
	mainthread.Execute(func() {
		oldmask := syscall.Umask(0)
		err = os.Mkdir(arguments.Path, arguments.Perm)
		syscall.Umask(oldmask)
	})
	return err
}

// Chroot performs a chroot with the specified arguments
func (t *Methods) Chroot(arguments *args.ChrootArgs, reply *int) error {
	// idea taken from libcontainer (and also LXC developpers) to avoid
	// creation of temporary directory or use of existing directory
	// for pivot_root

	sylog.Debugf("Hold reference to host / directory")
	oldroot, err := os.Open("/")
	if err != nil {
		return fmt.Errorf("failed to open host root directory: %s", err)
	}
	defer oldroot.Close()

	sylog.Debugf("Change current directory to %s", arguments.Root)
	if err := syscall.Chdir(arguments.Root); err != nil {
		return fmt.Errorf("failed to change directory to %s", arguments.Root)
	}

	sylog.Debugf("Called pivot_root on %s\n", arguments.Root)
	if err := syscall.PivotRoot(".", "."); err != nil {
		return fmt.Errorf("pivot_root %s: %s", arguments.Root, err)
	}

	sylog.Debugf("Change current directory to host / directory")
	if err := syscall.Fchdir(int(oldroot.Fd())); err != nil {
		return fmt.Errorf("failed to change directory to old root: %s", err)
	}

	sylog.Debugf("Apply slave mount propagation for host / directory")
	if err := syscall.Mount("", ".", "", syscall.MS_SLAVE|syscall.MS_REC, ""); err != nil {
		return fmt.Errorf("failed to apply slave mount propagation for host / directory: %s", err)
	}

	sylog.Debugf("Called unmount(/, syscall.MNT_DETACH)\n")
	if err := syscall.Unmount(".", syscall.MNT_DETACH); err != nil {
		return fmt.Errorf("unmount pivot_root dir %s", err)
	}

	sylog.Debugf("Changing directory to / to avoid getpwd issues\n")
	if err := syscall.Chdir("/"); err != nil {
		return fmt.Errorf("chdir / %s", err)
	}
	return nil
}

// LoopDevice attaches a loop device with the specified arguments
func (t *Methods) LoopDevice(arguments *args.LoopArgs, reply *int) error {
	var image *os.File
	loopdev := new(loop.Device)

	if strings.HasPrefix(arguments.Image, "/proc/self/fd/") {
		strFd := strings.TrimPrefix(arguments.Image, "/proc/self/fd/")
		fd, err := strconv.ParseUint(strFd, 10, 32)
		if err != nil {
			return fmt.Errorf("failed to convert image file descriptor: %s", err)
		}
		image = os.NewFile(uintptr(fd), "")
		if err != nil {
			return fmt.Errorf("can't find image %s", arguments.Image)
		}
	} else {
		var err error

		image, err = os.OpenFile(arguments.Image, arguments.Mode, 0600)
		if err != nil {
			return err
		}
	}

	runtime.LockOSThread()
	syscall.Setfsuid(0)

	defer runtime.UnlockOSThread()
	defer syscall.Setfsuid(os.Getuid())

	if err := loopdev.AttachFromFile(image, arguments.Mode, reply); err != nil {
		return err
	}
	if err := loopdev.SetStatus(&arguments.Info); err != nil {
		return err
	}
	return nil
}

// SetHostname sets hostname with the specified arguments
func (t *Methods) SetHostname(arguments *args.HostnameArgs, reply *int) error {
	return syscall.Sethostname([]byte(arguments.Hostname))
}

<<<<<<< HEAD
// HasNamespace checks if host namespace and container namespace
// are different and sets reply to 0 or 1
func (t *Methods) HasNamespace(arguments *args.HasNamespaceArgs, reply *int) error {
	var st1 syscall.Stat_t
	var st2 syscall.Stat_t

	processOne := fmt.Sprintf("/proc/1/ns/%s", arguments.NsType)
	processTwo := fmt.Sprintf("/proc/self/ns/%s", arguments.NsType)

	if err := syscall.Stat(processOne, &st1); err != nil {
		return err
	}
	if err := syscall.Stat(processTwo, &st2); err != nil {
		return err
	}

	if st1.Ino != st2.Ino {
		*reply = 1
	} else {
		*reply = 0
	}

=======
// SetFsID sets filesystem uid and gid
func (t *Methods) SetFsID(arguments *args.SetFsIDArgs, reply *int) error {
	mainthread.Execute(func() {
		syscall.Setfsuid(arguments.UID)
		syscall.Setfsgid(arguments.GID)
	})
>>>>>>> 20046bf8
	return nil
}<|MERGE_RESOLUTION|>--- conflicted
+++ resolved
@@ -130,7 +130,6 @@
 	return syscall.Sethostname([]byte(arguments.Hostname))
 }
 
-<<<<<<< HEAD
 // HasNamespace checks if host namespace and container namespace
 // are different and sets reply to 0 or 1
 func (t *Methods) HasNamespace(arguments *args.HasNamespaceArgs, reply *int) error {
@@ -153,13 +152,14 @@
 		*reply = 0
 	}
 
-=======
+	return nil
+}
+
 // SetFsID sets filesystem uid and gid
 func (t *Methods) SetFsID(arguments *args.SetFsIDArgs, reply *int) error {
 	mainthread.Execute(func() {
 		syscall.Setfsuid(arguments.UID)
 		syscall.Setfsgid(arguments.GID)
 	})
->>>>>>> 20046bf8
 	return nil
 }