# Installing Apptainer

Since you are reading this from the Apptainer source code, it will be assumed
that you are building/compiling from source.

Apptainer packages are available for various Linux distributions, but may not
always be up-to-date with the latest source release version.

For full instructions on installation, including building RPMs,
installing pre-built EPEL packages etc. please check the
[installation section of the admin guide](https://apptainer.org/docs/admin/main/installation.html).

## Install system dependencies

You must first install development tools and libraries to your host.

On Debian-based systems, including Ubuntu:

```sh
# Ensure repositories are up-to-date
sudo apt-get update
# Install debian packages for dependencies
sudo apt-get install -y \
    build-essential \
    libseccomp-dev \
    pkg-config \
    squashfs-tools \
    cryptsetup \
    curl wget git
```

On CentOS/RHEL:

```sh
# Install basic tools for compiling
sudo yum groupinstall -y 'Development Tools'
# Ensure EPEL repository is available
sudo yum install -y epel-release
# Install RPM packages for dependencies
sudo yum install -y \
    libseccomp-devel \
    squashfs-tools \
    cryptsetup \
    wget git
```

On SLE/openSUSE

```sh
# Install RPM packages for dependencies
sudo zypper install -y \
  libseccomp-devel \
  libuuid-devel \
  openssl-devel \
  cryptsetup sysuser-tools \
  gcc go
```

## Install Go

Apptainer is written in Go, and may require a newer version of Go than is
available in the repositories of your distribution. We recommend installing the
latest version of Go from the [official binaries](https://golang.org/dl/).

First, download the Go tar.gz archive to `/tmp`, then extract the archive to
`/usr/local`.

_**NOTE:** if you are updating Go from a older version, make sure you remove
`/usr/local/go` before reinstalling it._

```sh
export GOVERSION=1.17.8 OS=linux ARCH=amd64  # change this as you need

wget -O /tmp/go${GOVERSION}.${OS}-${ARCH}.tar.gz \
  https://dl.google.com/go/go${GOVERSION}.${OS}-${ARCH}.tar.gz
sudo tar -C /usr/local -xzf /tmp/go${GOVERSION}.${OS}-${ARCH}.tar.gz
```

Finally, add `/usr/local/go/bin` to the `PATH` environment variable:

```sh
echo 'export PATH=$PATH:/usr/local/go/bin' >> ~/.bashrc
source ~/.bashrc
```

## Install golangci-lint

If you will be making changes to the source code, and submitting PRs, you should
install `golangci-lint`, which is the linting tool used in the Apptainer
project to ensure code consistency.

Every pull request must pass the `golangci-lint` checks, and these will be run
automatically before attempting to merge the code. If you are modifying
Apptainer and contributing your changes to the repository, it's faster to run
these checks locally before uploading your pull request.

In order to download and install the latest version of `golangci-lint`, you can
run:

<!-- markdownlint-disable MD013 -->

```sh
curl -sSfL https://raw.githubusercontent.com/golangci/golangci-lint/master/install.sh | sh -s -- -b $(go env GOPATH)/bin v1.43.0
```

<!-- markdownlint-enable MD013 -->

Add `$(go env GOPATH)` to the `PATH` environment variable:

```sh
echo 'export PATH=$PATH:$(go env GOPATH)/bin' >> ~/.bashrc
source ~/.bashrc
```

## Clone the repo

With the adoption of Go modules you no longer need to clone the Apptainer
repository to a specific location.

Clone the repository with `git` in a location of your choice:

```sh
git clone https://github.com/apptainer/apptainer.git
cd apptainer
```

By default your clone will be on the `main` branch which is where development
of Apptainer happens.
To build a specific version of Apptainer, check out a
[release tag](https://github.com/apptainer/apptainer/tags) before compiling,
for example:

```sh
<<<<<<< HEAD
git checkout v1.0.0
=======
git checkout v1.0.1
>>>>>>> a308dd1a
```

## Compiling Apptainer

You can configure, build, and install Apptainer using the following commands:

```sh
./mconfig
cd ./builddir
make
sudo make install
```

And that's it! Now you can check your Apptainer version by running:

```sh
apptainer --version
```

The `mconfig` command accepts options that can modify the build and installation
of Apptainer. For example, to build in a different folder and to set the
install prefix to a different path:

```sh
./mconfig -b ./buildtree -p /usr/local
```

See the output of `./mconfig -h` for available options.

## Building & Installing from an RPM

On a RHEL / CentOS / Fedora machine you can build an Apptainer into an rpm
package, and install it from the rpm. This is useful if you need to install
Apptainer across multiple machines, or wish to manage all software via
`yum/dnf`.

To build the rpm, in addition to the
[dependencies](#install-system-dependencies),
install `rpm-build`, `wget`, and `golang`:

```sh
sudo yum install -y rpm-build wget golang
```

The rpm build will use the OS distribution or EPEL version of Go,
or it will use a different installation of Go, whichever is first in $PATH.
If the first `go` found in $PATH is too old (as it currently is for
example on RHEL7 / CentOS7),
then the rpm build uses that older version to compile the newer go
toolchain from source.
This mechanism is necessary for rpm build systems that do not allow
downloading anything from the internet.
In order to make use of this mechanism, use the `mconfig --only-rpm` option
to skip the minimum version check.
`mconfig` will then create a `.spec` file that looks for a go source
tarball in the rpm build's current directory.
Download the tarball like this:

```sh
wget https://dl.google.com/go/go$(scripts/get-min-go-version).src.tar.gz
```

Download the latest
[release tarball](https://github.com/apptainer/apptainer/releases)
and use it to install the RPM like this:

<!-- markdownlint-disable MD013 -->

```sh
VERSION=1.0.1  # this is the apptainer version, change as you need
# Fetch the source
wget https://github.com/apptainer/apptainer/releases/download/v${VERSION}/apptainer-${VERSION}.tar.gz
# Build the rpm from the source tar.gz
rpmbuild -tb apptainer-${VERSION}.tar.gz
# Install Apptainer using the resulting rpm
sudo rpm -Uvh ~/rpmbuild/RPMS/x86_64/apptainer-$(echo $VERSION|tr - \~)-1.el7.x86_64.rpm
# (Optionally) Remove the build tree and source to save space
rm -rf ~/rpmbuild apptainer-${VERSION}*.tar.gz
```

<!-- markdownlint-enable MD013 -->

Alternatively, to build an RPM from the latest main you can
[clone the repo as detailed above](#clone-the-repo).
Then use the `rpm` make target to build Apptainer as an rpm package,
for example like this if you already have a new enough golang first
in your PATH:

<!-- markdownlint-disable MD013 -->

```sh
VERSION=1.0.1  # this is the latest apptainer version, change as you need
./mconfig
make -C builddir rpm
sudo rpm -ivh ~/rpmbuild/RPMS/x86_64/apptainer-$(echo $VERSION|tr - \~)*.x86_64.rpm 
```

<!-- markdownlint-enable MD013 -->

By default, the rpm will be built so that Apptainer is installed in
standard Linux paths under ``/``.

To build an rpm with an alternative install prefix set RPMPREFIX on the make
step, for example:

```sh
make -C builddir rpm RPMPREFIX=/opt/apptainer
```

For more information on installing/updating/uninstalling the RPM, check out our
[admin docs](https://apptainer.org/docs/admin/main/admin_quickstart.html).

## Debian Package

Information on how to build a Debian package can be found in
[dist/debian/DEBIAN_PACKAGE.md](dist/debian/DEBIAN_PACKAGE.md).

## Run E2E tests

The test suite is heavily relying on Docker Hub registry, since the introduction
of the rate pull limit, developers can quickly hit the quota limit leading to
the e2e tests randomly failed.

There is two possible approaches to minimize/avoid that:

1. if you have an account on Docker Hub you can specify and export your
credentials via environment variables `E2E_DOCKER_USERNAME` and
`E2E_DOCKER_PASSWORD` before running the test suite, however if you have
a free account the quota limit is simply doubled and may not work for you
2. or you can run a local pull through cache registry and use
`E2E_DOCKER_MIRROR`/`E2E_DOCKER_MIRROR_INSECURE` environment variables

### Run a local pull through cache registry

The most straightforward way to run it is to run in a terminal:

```sh
mkdir -p $HOME/.cache/registry
apptainer run --env REGISTRY_HTTP_ADDR=127.0.0.1:5001 \
                --env REGISTRY_PROXY_REMOTEURL=https://registry-1.docker.io \
                --bind $HOME/.cache/registry:/var/lib/registry \
                docker://registry:2.7
```

And run the test suite in another terminal:

```sh
export E2E_DOCKER_MIRROR=127.0.0.1:5001
export E2E_DOCKER_MIRROR_INSECURE=true
make -C builddir e2e-test
```<|MERGE_RESOLUTION|>--- conflicted
+++ resolved
@@ -131,11 +131,7 @@
 for example:
 
 ```sh
-<<<<<<< HEAD
-git checkout v1.0.0
-=======
 git checkout v1.0.1
->>>>>>> a308dd1a
 ```
 
 ## Compiling Apptainer
