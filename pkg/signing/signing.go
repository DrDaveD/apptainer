// Copyright (c) 2018-2019, Sylabs Inc. All rights reserved.
// This software is licensed under a 3-clause BSD license. Please consult the
// LICENSE.md file distributed with the sources of this project regarding your
// rights to use or distribute this software.

package signing

import (
	"bytes"
	"context"
	"crypto/sha512"
	"encoding/binary"
	"encoding/hex"
	"encoding/json"
	"errors"
	"fmt"
	"net/http"
	"os"

	"github.com/fatih/color"
	"github.com/sylabs/sif/pkg/sif"
	"github.com/sylabs/singularity/internal/pkg/sylog"
	"github.com/sylabs/singularity/pkg/sypgp"
	"golang.org/x/crypto/openpgp"
	"golang.org/x/crypto/openpgp/clearsign"
)

// ErrVerificationFail is the error when the verify fails
var ErrVerificationFail = errors.New("verification failed")

var errNotFound = errors.New("key does not exist in local, or remote keystore")
var errNotFoundLocal = errors.New("key not in local keyring")

// Key is for json formatting.
type Key struct {
	Signer KeyEntity
}

// KeyEntity holds all the key info, used for json output.
type KeyEntity struct {
	Partition   string
	Name        string
	Fingerprint string
	KeyLocal    bool
	KeyCheck    bool
	DataCheck   bool
}

// KeyList is a list of one or more keys.
type KeyList struct {
	Signatures int
	SignerKeys []*Key
}

type signatureLink struct {
	sigIndex   int // the index of the descriptor with the signature
	dataIndex  int // the index of the descriptor of the signed data
	groupIndex []int
}

// computeHashStr generates a hash from data object(s) and generates a string
// to be stored in the signature block.
func computeHashStr(fimg *sif.FileImage, descr []*sif.Descriptor) string {
	hash := sha512.New384()
	for _, v := range descr {
		hash.Write(v.GetData(fimg))
	}
	sum := hash.Sum(nil)

	return fmt.Sprintf("SIFHASH:\n%x", sum)
}

// sifAddSignature adds a signature block to a SIF file
func sifAddSignature(fimg *sif.FileImage, groupid, link uint32, fingerprint [20]byte, signature []byte) error {
	// data we need to create a signature descriptor
	siginput := sif.DescriptorInput{
		Datatype: sif.DataSignature,
		Groupid:  groupid,
		Link:     link,
		Fname:    "part-signature",
		Data:     signature,
	}
	siginput.Size = int64(binary.Size(siginput.Data))

	// extra data needed for the creation of a signature descriptor
	err := siginput.SetSignExtra(sif.HashSHA384, hex.EncodeToString(fingerprint[:]))
	if err != nil {
		return err
	}

	// add new signature data object to SIF file
	err = fimg.AddObject(siginput)
	if err != nil {
		return err
	}

	return nil
}

// Copy-paste from sylabs/sif
// datatypeStr returns a string representation of a datatype.
func datatypeStr(dtype sif.Datatype) string {
	switch dtype {
	case sif.DataDeffile:
		return "Def.FILE"
	case sif.DataEnvVar:
		return "Env.Vars"
	case sif.DataLabels:
		return "JSON.Labels"
	case sif.DataPartition:
		return "FS"
	case sif.DataSignature:
		return "Signature"
	case sif.DataGenericJSON:
		return "JSON.Generic"
	case sif.DataGeneric:
		return "Generic/Raw"
	case sif.DataCryptoMessage:
		return "CryptoMessage"
	}
	return "Unknown data-type"
}

func getDataPartitionToSign(fimg *sif.FileImage, dataType sif.Datatype) ([]*sif.Descriptor, error) {
	sylog.Debugf("Looking for: %s partition to sign...", datatypeStr(dataType))
	// We are using ID 0 (skipping ID), because we are looking for all Datatypes,
	// and ID's will limit the search.
	data, _, err := fimg.GetLinkedDescrsByType(uint32(0), dataType)
	if err != nil && err != sif.ErrNotFound {
		return nil, fmt.Errorf("failed to get descr for deffile: %s", err)
	}
	sylog.Debugf("Found %d partitions", len(data))

	return data, nil
}

// descrToSign determines via argument or interactively which descriptor to sign
func descrToSign(fimg *sif.FileImage, id uint32, isGroup bool) ([]*sif.Descriptor, error) {
	descr := make([]*sif.Descriptor, 1)
	var err error

	if id == 0 {
		descr[0], _, err = fimg.GetPartPrimSys()
		if err != nil {
			return nil, fmt.Errorf("no primary partition found")
		}

		// signableDatatypes is a list of all the signable Datatypes, all
		// but DataSignature, since theres no need to sign a signature.
		signableDatatypes := []sif.Datatype{
			sif.DataDeffile, sif.DataEnvVar,
			sif.DataLabels, sif.DataGenericJSON,
			sif.DataGeneric, sif.DataCryptoMessage,
		}

		for _, datatype := range signableDatatypes {
			data, err := getDataPartitionToSign(fimg, datatype)
			if err != nil {
				return nil, err
			}
			descr = append(descr, data...)
		}
	} else if isGroup {
		var search = sif.Descriptor{
			Groupid: id | sif.DescrGroupMask,
		}
		descr, _, err = fimg.GetFromDescr(search)
		if err != nil {
			return nil, fmt.Errorf("no descriptors found for groupid %d", id)
		}
	} else {
		descr[0], _, err = fimg.GetFromDescrID(id)
		if err != nil {
			return nil, fmt.Errorf("no descriptor found for id %d", id)
		}
	}

	return descr, nil
}

// Sign takes the path of a container and generates an OpenPGP signature block for
// its system partition. Sign uses the private keys found in the default
// location.
func Sign(cpath string, id uint32, isGroup bool, keyIdx int) error {
	keyring := sypgp.NewHandle("")

	// Load a private key usable for signing
	elist, err := keyring.LoadPrivKeyring()
	if err != nil {
		return fmt.Errorf("could not load private keyring: %s", err)
	}
	if elist == nil {
		return fmt.Errorf("no private keys in keyring. use 'key newpair' to generate a key, or 'key import' to import a private key from gpg")
	}

	var entity *openpgp.Entity
	if keyIdx != -1 { // -k <idx> has been specified
		if keyIdx >= 0 && keyIdx < len(elist) {
			entity = elist[keyIdx]
		} else {
			return fmt.Errorf("specified (-k, --keyidx) key index out of range")
		}
	} else if len(elist) > 1 {
		entity, err = sypgp.SelectPrivKey(elist)
		if err != nil {
			return fmt.Errorf("failed while reading selection: %s", err)
		}
	} else {
		entity = elist[0]
	}

	// Decrypt key if needed
	if entity.PrivateKey.Encrypted {
		sylog.Debugf("Decrypting key...")
		if err = sypgp.DecryptKey(entity, ""); err != nil {
			return fmt.Errorf("could not decrypt private key, wrong password?")
		}
	}

	// load the container
	fimg, err := sif.LoadContainer(cpath, false)
	if err != nil {
		return fmt.Errorf("failed to load sif container file: %s", err)
	}
	defer fimg.UnloadContainer()

	// figure out which descriptor has data to sign
	descr, err := descrToSign(&fimg, id, isGroup)
	if err != nil {
		return fmt.Errorf("unable to find a signable partition: %s", err)
	}

	for _, de := range descr {
		sylog.Debugf("Signing %s partition...", datatypeStr(de.Datatype))

		sifhash := ""
		if isGroup {
			// If we are signing a group, then include all the descriptors.
			sifhash = computeHashStr(&fimg, descr)
		} else {
			// Otherwise, just sign one partition at a time.
			sifhash = computeHashStr(&fimg, []*sif.Descriptor{de})
		}
		sylog.Debugf("Signing hash: %s\n", sifhash)

		// create an ascii armored signature block
		var signedmsg bytes.Buffer
		plaintext, err := clearsign.Encode(&signedmsg, entity.PrivateKey, nil)
		if err != nil {
			return fmt.Errorf("could not build a signature block: %s", err)
		}
		_, err = plaintext.Write([]byte(sifhash))
		if err != nil {
			return fmt.Errorf("failed writing hash value to signature block: %s", err)
		}
		if err = plaintext.Close(); err != nil {
			return fmt.Errorf("I/O error while wrapping up signature block: %s", err)
		}

		// finally add the signature block (for descr) as a new SIF data object
		var groupid, link uint32
		if isGroup {
			groupid = sif.DescrUnusedGroup
			link = de.Groupid
		} else {
			groupid = de.Groupid
			link = de.ID
		}
		err = sifAddSignature(&fimg, groupid, link, entity.PrimaryKey.Fingerprint, signedmsg.Bytes())
		if err != nil {
			return fmt.Errorf("failed adding signature block to SIF container file: %s", err)
		}

		// If we are signing a group, then only add one signatrue for all
		// the group partitions.
		if isGroup {
			break
		}
	}

	return nil
}

// return all signatures for the primary partition
func getSigsPrimPart(fimg *sif.FileImage) (sigs []*sif.Descriptor, descr []*sif.Descriptor, err error) {
	descr = make([]*sif.Descriptor, 1)

	descr[0], _, err = fimg.GetPartPrimSys()
	if err != nil {
		return nil, nil, fmt.Errorf("no primary partition found")
	}

	sigs, _, err = fimg.GetLinkedDescrsByType(descr[0].ID, sif.DataSignature)
	if err != nil {
		return nil, nil, fmt.Errorf("no signatures found for system partition")
	}

	return
}

func getSigsAllPart(fimg *sif.FileImage) ([]signatureLink, error) {
	var err error
	var tbl []signatureLink

	// Ensure theres a primary partition.
	_, _, err = fimg.GetPartPrimSys()
	if err != nil {
		return nil, fmt.Errorf("no primary partition found")
	}

	// Loop through all the partitions, (skipping DataSignatures)
	// and collect all the signatures for a data partition.
	for didx, d := range fimg.DescrArr {
		if !d.Used {
			continue
		}
		// No need to verify a signature.
		if d.Datatype == sif.DataSignature {
			continue
		}

		_, idxs, err := fimg.GetLinkedDescrsByType(d.ID, sif.DataSignature)
		if err != nil {
			// If a partition is not signed, print a warning.
			sylog.Warningf("Missing signature for SIF descriptor %d (%s)", didx+1, datatypeStr(d.Datatype))
			continue
		}

		for _, sidx := range idxs {
			tbl = append(tbl, signatureLink{sidx, didx, nil})
		}
	}

	if len(tbl) == 0 {
		return nil, fmt.Errorf("no signature(s) found in image")
	}

	return tbl, nil
}

// getSigsDescr returns all signatures for specified descriptor.
func getSigsDescr(fimg *sif.FileImage, id uint32) ([]signatureLink, error) {
	descr := make([]*sif.Descriptor, 1)
	var err error

	descr[0], _, err = fimg.GetFromDescrID(id)
	if err != nil {
		return nil, fmt.Errorf("no descriptor found for id %d", id)
	}

	_, idx, err := fimg.GetLinkedDescrsByType(id, sif.DataSignature)
	if err != nil {
		return nil, fmt.Errorf("no signatures found for id %v", id)
	}

	sigLink := make([]signatureLink, len(idx))

	for i, l := range idx {
		sigLink[i].sigIndex = l
		sigLink[i].dataIndex = int(id) - 1
	}

	return sigLink, nil
}

// getSigsGroup returns all signatures for specified group.
func getSigsGroup(fimg *sif.FileImage, id uint32) ([]signatureLink, error) {
	// find descriptors that are part of a signing group
	search := sif.Descriptor{
		Groupid: id | sif.DescrGroupMask,
	}
	_, dindex, err := fimg.GetFromDescr(search)
	if err != nil {
		return nil, fmt.Errorf("no descriptors found for groupid %v", id)
	}

	// find signature blocks pointing to specified group
	search = sif.Descriptor{
		Datatype: sif.DataSignature,
		Link:     id | sif.DescrGroupMask,
	}
	_, sindex, err := fimg.GetFromDescr(search)
	if err != nil {
		return nil, fmt.Errorf("no signatures found for groupid %v", id)
	}

	sigLink := make([]signatureLink, len(sindex), len(dindex))

	for i, s := range sindex {
		sigLink[i].sigIndex = s
		for g := range dindex {
			sigLink[i].groupIndex = append(sigLink[i].groupIndex, dindex[g])
		}
	}

	return sigLink, nil
}

// return all signatures for "id" being unique or group id
func getSigsForSelection(fimg *sif.FileImage, id uint32, isGroup bool) ([]signatureLink, error) {
	if id == 0 {
		return getSigsAllPart(fimg)
	} else if isGroup {
		return getSigsGroup(fimg, id)
	}
	return getSigsDescr(fimg, id)
}

// IsSigned Takse a container path (cpath), and will verify that
// container. Returns false if the container is not signed, likewise,
// will return true if the container is signed. Also returns a error
// if one occures, eg. "the container is not signed", or "container is
// signed by a unknown signer".
func IsSigned(ctx context.Context, cpath, keyServerURI string, id uint32, isGroup bool, authToken string) (bool, error) {
	_, noLocalKey, err := Verify(ctx, cpath, keyServerURI, id, isGroup, authToken, false, false)
	if err != nil {
		return false, fmt.Errorf("unable to verify container: %s", cpath)
	}
	if noLocalKey {
		sylog.Warningf("Container might not be trusted; run 'singularity verify %s' to show who signed it", cpath)
	} else {
		sylog.Infof("Container is trusted - run 'singularity key list' to list your trusted keys")
	}
	return true, nil
}

// Verify takes a container path (cpath), and look for a verification block
// for a specified descriptor. If found, the signature block is used to verify
// the partition hash against the signer's version. Verify will look for OpenPGP
// keys in the default local keyring, if non is found, it will then looks it up
// from a key server if access is enabled, or if localVerify is false. Returns
// a string of formatted output, or json (if jsonVerify is true), and true, if
// theres no local key matching a signers entity.
func Verify(ctx context.Context, cpath, keyServiceURI string, id uint32, isGroup bool, authToken string, localVerify, jsonVerify bool) (string, bool, error) {
	keyring := sypgp.NewHandle("")

	notLocalKey := false

	fimg, err := sif.LoadContainer(cpath, true)
	if err != nil {
		return "", false, fmt.Errorf("failed to load SIF container file: %s", err)
	}
	defer fimg.UnloadContainer()

	// get all signature blocks (signatures) for ID/GroupID selected (descr) from SIF file
	sigsLink, err := getSigsForSelection(&fimg, id, isGroup)
	if err != nil {
		return "", false, fmt.Errorf("error while searching for signature blocks: %s", err)
	}

<<<<<<< HEAD
	//<<<<<<< HEAD
	//=======
	//	// the selected data object is hashed for comparison against signature block's
	//	sifhash := computeHashStr(&fimg, descr)
	//
	//	sylog.Debugf("Verifying hash: %s\n", sifhash)
	//
	//>>>>>>> bug_sign_fix
=======
	// the selected data object is hashed for comparison against signature block's
	sifhash := computeHashStr(&fimg, descr)

	sylog.Debugf("Verifying hash: %s\n", sifhash)

>>>>>>> d01c3674
	// setup some colors
	green := color.New(color.FgGreen).SprintFunc()
	yellow := color.New(color.FgYellow).SprintFunc()
	red := color.New(color.FgRed).SprintFunc()

	var fail bool
	var errRet error
	var author string

	var keySigner *Key
	keyEntityList := KeyList{}

	author += fmt.Sprintf("Container is signed by %d key(s):\n\n", len(sigsLink))

	for _, part := range sigsLink {
		sifDataIndex := part.dataIndex
		sifSigIndex := part.sigIndex

		sifhash := ""
		if isGroup {
			var groupPart []*sif.Descriptor

			for _, d := range part.groupIndex {
				groupPart = append(groupPart, &fimg.DescrArr[d])
			}
			sifhash = computeHashStr(&fimg, groupPart)
		} else {
			sifhash = computeHashStr(&fimg, []*sif.Descriptor{&fimg.DescrArr[sifDataIndex]})
		}
		sylog.Debugf("Verifying hash: %s\n", sifhash)

		dataCheck := true
		// get the entity fingerprint for the signature block
		fingerprint, err := fimg.DescrArr[sifSigIndex].GetEntityString()
		if err != nil {
			sylog.Errorf("could not get the signing entity fingerprint from partition ID: %d: %s", sifSigIndex, err)
			fail = true
			continue
		}
		author += fmt.Sprintf("Verifying partition: %s:\n", datatypeStr(fimg.DescrArr[sifDataIndex].Datatype))
		author += fingerprint + "\n"

		// Extract hash string from signature block
		data := fimg.DescrArr[sifSigIndex].GetData(&fimg)
		block, _ := clearsign.Decode(data)
		if block == nil {
			sylog.Verbosef("%s signature key (%s) corrupted, unable to read data", red("error:"), fingerprint)
			author += fmt.Sprintf("%-18s Signature corrupted, unable to read data\n\n", red("[FAIL]"))

			keySigner = makeKeyEntity("", datatypeStr(fimg.DescrArr[sifDataIndex].Datatype), fingerprint, false, false, false)
			keyEntityList.SignerKeys = append(keyEntityList.SignerKeys, keySigner)

			fail = true
			continue
		}

		// (1) try to get identity of signer
		i, local, err := getSignerIdentity(ctx, keyring, &fimg.DescrArr[sifSigIndex], block, data, fingerprint, keyServiceURI, authToken, localVerify)
		if err != nil {
			// use [MISSING] if we get an error we expect
			if err == errNotFound || err == errNotFoundLocal {
				author += fmt.Sprintf("%-18s %s\n", red("[MISSING]"), err)
			} else {
				author += fmt.Sprintf("%-18s %s\n", red("[FAIL]"), err)
			}
			fail = true
		} else {
			prefix := green("[LOCAL]")
			if !local {
				prefix = yellow("[REMOTE]")
				notLocalKey = true
			}

			author += fmt.Sprintf("%-18s %s\n", prefix, i)
		}

		// (2) Verify data integrity by comparing hashes
		if !bytes.Equal(bytes.TrimRight(block.Plaintext, "\n"), []byte(sifhash)) {
			sylog.Verbosef("%s key (%s) hash differs, data may be corrupted", red("error:"), fingerprint)
			author += fmt.Sprintf("%-18s system partition hash differs, data may be corrupted\n", red("[FAIL]"))
			dataCheck = false
			fail = true
		} else {
			author += fmt.Sprintf("%-18s Data integrity verified\n", green("[OK]"))
		}
		author += fmt.Sprintf("\n")

		keySigner = makeKeyEntity(i, datatypeStr(fimg.DescrArr[sifDataIndex].Datatype), fingerprint, local, true, dataCheck)
		keyEntityList.SignerKeys = append(keyEntityList.SignerKeys, keySigner)

	}

	keyEntityList.Signatures = len(sigsLink)

	if jsonVerify {
		jsonData, err := json.MarshalIndent(keyEntityList, "", "  ")
		if err != nil {
			return "", notLocalKey, fmt.Errorf("unable to parse json: %s", err)
		}
		author = string(jsonData) + "\n"
	}

	if fail {
		errRet = ErrVerificationFail
	}

	return author, notLocalKey, errRet
}

func makeKeyEntity(name, partition, fingerprint string, local, corrupted, dataCheck bool) *Key {
	if name == "" {
		name = "unknown"
	}

	keySigner := &Key{
		Signer: KeyEntity{
			Partition:   partition,
			Name:        name,
			Fingerprint: fingerprint,
			KeyLocal:    local,
			KeyCheck:    corrupted,
			DataCheck:   dataCheck,
		},
	}

	return keySigner
}

// Get first Identity data for convenience
func getFirstIdentity(e *openpgp.Entity) string {
	for _, i := range e.Identities {
		return i.Name
	}
	return ""
}

func getSignerIdentity(ctx context.Context, keyring *sypgp.Handle, v *sif.Descriptor, block *clearsign.Block, data []byte, fingerprint, keyServiceURI, authToken string, local bool) (string, bool, error) {
	// load the public keys available locally from the cache
	elist, err := keyring.LoadPubKeyring()
	if err != nil {
		return "", false, fmt.Errorf("could not load public keyring: %s", err)
	}

	// search local keyring for key that matches signature first
	signer, err := openpgp.CheckDetachedSignature(elist, bytes.NewBuffer(block.Bytes), block.ArmoredSignature.Body)
	if err == nil {
		return getFirstIdentity(signer), true, nil
	}

	// if theres a error, thats probably because we dont have a local key. So download it and try again
	// skip downloading and say we failed
	if local {
		return "", false, errNotFoundLocal
	}

	// this is needed to reset the block objects reader since it is consumed in the last call
	block, _ = clearsign.Decode(data)
	if block == nil {
		return "", false, fmt.Errorf("failed to parse signature block")
	}

	// download the key
	sylog.Verbosef("Key not found in local keyring, checking remote keystore: %s\n", fingerprint[32:])
	netlist, err := sypgp.FetchPubkey(ctx, http.DefaultClient, fingerprint, keyServiceURI, authToken, true)
	if err != nil {
		return "", false, errNotFound
	}

	sylog.Verbosef("Found key in remote keystore: %s", fingerprint[32:])
	// search remote keyring for key that matches signature
	signer, err = openpgp.CheckDetachedSignature(netlist, bytes.NewBuffer(block.Bytes), block.ArmoredSignature.Body)
	if err == nil {
		return getFirstIdentity(signer), false, nil
	}

	return "", false, err
}

func getSignEntities(fimg *sif.FileImage) ([]string, error) {
	// get all signature blocks (signatures) for ID/GroupID selected (descr) from SIF file
	signatures, _, err := getSigsPrimPart(fimg)
	if err != nil {
		return nil, err
	}

	entities := make([]string, 0, len(signatures))
	for _, v := range signatures {
		fingerprint, err := v.GetEntityString()
		if err != nil {
			return nil, err
		}
		entities = append(entities, fingerprint)
	}

	return entities, nil
}

// GetSignEntities returns all signing entities for an ID/Groupid
func GetSignEntities(cpath string) ([]string, error) {
	fimg, err := sif.LoadContainer(cpath, true)
	if err != nil {
		fimg.UnloadContainer()
		return nil, err
	}
	defer fimg.UnloadContainer()

	return getSignEntities(&fimg)
}

// GetSignEntitiesFp returns all signing entities for an ID/Groupid
func GetSignEntitiesFp(fp *os.File) ([]string, error) {
	fimg, err := sif.LoadContainerFp(fp, true)
	if err != nil {
		return nil, err
	}

	return getSignEntities(&fimg)
}<|MERGE_RESOLUTION|>--- conflicted
+++ resolved
@@ -448,22 +448,10 @@
 		return "", false, fmt.Errorf("error while searching for signature blocks: %s", err)
 	}
 
-<<<<<<< HEAD
-	//<<<<<<< HEAD
-	//=======
-	//	// the selected data object is hashed for comparison against signature block's
-	//	sifhash := computeHashStr(&fimg, descr)
-	//
-	//	sylog.Debugf("Verifying hash: %s\n", sifhash)
-	//
-	//>>>>>>> bug_sign_fix
-=======
 	// the selected data object is hashed for comparison against signature block's
 	sifhash := computeHashStr(&fimg, descr)
-
 	sylog.Debugf("Verifying hash: %s\n", sifhash)
 
->>>>>>> d01c3674
 	// setup some colors
 	green := color.New(color.FgGreen).SprintFunc()
 	yellow := color.New(color.FgYellow).SprintFunc()
