--- conflicted
+++ resolved
@@ -76,11 +76,7 @@
                   'return_code':t[1]}
         self.assertEqual(result['return_code'],0)
         result = read_file(self.file)[0]
-<<<<<<< HEAD
-        self.assertEqual('65776178',result)
-=======
         self.assertEqual('52584016',result)
->>>>>>> 4e555175
 
 
     def test_shub_size(self):
