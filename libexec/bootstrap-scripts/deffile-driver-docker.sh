#!/bin/bash
#
# Copyright (c) 2017, SingularityWare, LLC. All rights reserved.
# Copyright (c) 2017, Vanessa Sochat. All rights reserved.
#
# See the COPYRIGHT.md file at the top-level directory of this distribution and at
# https://github.com/singularityware/singularity/blob/master/COPYRIGHT.md.
#
# This file is part of the Singularity Linux container project. It is subject to the license
# terms in the LICENSE.md file found in the top-level directory of this distribution and
# at https://github.com/singularityware/singularity/blob/master/LICENSE.md. No part
# of Singularity, including this file, may be copied, modified, propagated, or distributed
# except according to the terms contained in the LICENSE.md file.
#
# This file also contains content that is covered under the LBNL/DOE/UC modified
# 3-clause BSD license and is subject to the license terms in the LICENSE-LBNL.md
# file found in the top-level directory of this distribution and at
# https://github.com/singularityware/singularity/blob/master/LICENSE-LBNL.md.


## Basic sanity
if [ -z "$SINGULARITY_libexecdir" ]; then
    echo "Could not identify the Singularity libexecdir."
    exit 1
fi

## Load functions
if [ -f "$SINGULARITY_libexecdir/singularity/functions" ]; then
    . "$SINGULARITY_libexecdir/singularity/functions"
else
    echo "Error loading functions: $SINGULARITY_libexecdir/singularity/functions"
    exit 1
fi

if [ -z "${SINGULARITY_ROOTFS:-}" ]; then
    message ERROR "Singularity root file system not defined\n"
    exit 1
fi

FROM="${SINGULARITY_DEFFILE_FROM:-}"
if [ -z "${FROM:-}" ]; then
    message ERROR "Required Definition tag 'From:' not defined.\n"
    exit 1
fi

<<<<<<< HEAD
if [ -z "${SINGULARITY_DEFFILE_INCLUDECMD:-}" ]; then
=======
################################################################################
# Docker Customizations
################################################################################

if [ ! -z "${REGISTRY:-}" ]; then
    message DEBUG "Custom Docker Registry 'Registry:' ${REGISTRY}.\n"
    export REGISTRY
fi

if [ ! -z "${NAMESPACE:-}" ]; then
    message DEBUG "Custom Docker Namespace 'Namespace:' ${NAMESPACE}.\n"
    export NAMESPACE
fi

if [ -z "${INCLUDECMD:-}" ]; then
>>>>>>> af3ce913
    export SINGULARITY_INCLUDECMD="yes"
fi



SINGULARITY_CONTAINER="docker://$FROM"
SINGULARITY_LABELFILE="$SINGULARITY_ROOTFS/.singularity.d/labels.json"

if ! SINGULARITY_CONTENTS=`mktemp ${TMPDIR:-/tmp}/.singularity-layers.XXXXXXXX`; then
    message ERROR "Failed to create temporary directory\n"
    ABORT 255
fi
export SINGULARITY_CONTAINER SINGULARITY_CONTENTS SINGULARITY_LABELFILE

eval_abort "$SINGULARITY_libexecdir/singularity/python/import.py"

umask 0002
for i in `cat "$SINGULARITY_CONTENTS"`; do
    name=`basename "$i"`
    message 1 "Exploding layer: $name\n"
    zcat "$i" | (cd "$SINGULARITY_ROOTFS"; tar --exclude=dev/* -xf -) || exit $?
done

rm -f "$SINGULARITY_CONTENTS"


exit 0<|MERGE_RESOLUTION|>--- conflicted
+++ resolved
@@ -43,25 +43,23 @@
     exit 1
 fi
 
-<<<<<<< HEAD
-if [ -z "${SINGULARITY_DEFFILE_INCLUDECMD:-}" ]; then
-=======
 ################################################################################
 # Docker Customizations
 ################################################################################
 
-if [ ! -z "${REGISTRY:-}" ]; then
-    message DEBUG "Custom Docker Registry 'Registry:' ${REGISTRY}.\n"
+if [ ! -z "${SINGULARITY_DEFFILE_REGISTRY:-}" ]; then
+    message DEBUG "Custom Docker Registry 'Registry:' ${SINGULARITY_DEFFILE_REGISTRY}.\n"
+    REGISTRY="${SINGULARITY_DEFFILE_REGISTRY}"
     export REGISTRY
 fi
 
-if [ ! -z "${NAMESPACE:-}" ]; then
-    message DEBUG "Custom Docker Namespace 'Namespace:' ${NAMESPACE}.\n"
+if [ ! -z "${SINGULARITY_DEFFILE_NAMESPACE:-}" ]; then
+    message DEBUG "Custom Docker Namespace 'Namespace:' ${SINGULARITY_DEFFILE_NAMESPACE}.\n"
+    NAMESPACE="${SINGULARITY_DEFFILE_NAMESPACE}"
     export NAMESPACE
 fi
 
-if [ -z "${INCLUDECMD:-}" ]; then
->>>>>>> af3ce913
+if [ -z "${SINGULARITY_DEFFILE_INCLUDECMD:-}" ]; then
     export SINGULARITY_INCLUDECMD="yes"
 fi
 
